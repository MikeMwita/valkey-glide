// Copyright Valkey GLIDE Project Contributors - SPDX Identifier: Apache-2.0

mod types;

use crate::cluster_scan_container::insert_cluster_scan_cursor;
use crate::scripts_container::get_script;
use futures::FutureExt;
use logger_core::{log_info, log_warn};
use redis::aio::ConnectionLike;
use redis::cluster_async::ClusterConnection;
use redis::cluster_routing::{
    MultipleNodeRoutingInfo, ResponsePolicy, Routable, RoutingInfo, SingleNodeRoutingInfo,
};
use redis::cluster_slotmap::ReadFromReplicaStrategy;
use redis::{
<<<<<<< HEAD
    ClusterScanArgs, Cmd, ErrorKind, PushInfo, RedisError, RedisResult, ScanStateRC, Value,
=======
    ClusterScanArgs, Cmd, ErrorKind, FromRedisValue, PushInfo, RedisError, RedisResult,
    ScanStateRC, Value,
>>>>>>> 151d9b13
};
pub use standalone_client::StandaloneClient;
use std::io;
use std::sync::atomic::{AtomicIsize, Ordering};
use std::sync::Arc;
use std::time::Duration;
pub use types::*;

use self::value_conversion::{convert_to_expected_type, expected_type_for_cmd, get_value_type};
mod reconnecting_connection;
mod standalone_client;
mod value_conversion;
use redis::InfoDict;
use tokio::sync::mpsc;
use versions::Versioning;

pub const HEARTBEAT_SLEEP_DURATION: Duration = Duration::from_secs(1);
pub const DEFAULT_RETRIES: u32 = 3;
/// Note: If you change the default value, make sure to change the documentation in *all* wrappers.
pub const DEFAULT_RESPONSE_TIMEOUT: Duration = Duration::from_millis(250);
pub const DEFAULT_PERIODIC_TOPOLOGY_CHECKS_INTERVAL: Duration = Duration::from_secs(60);
/// Note: If you change the default value, make sure to change the documentation in *all* wrappers.
pub const DEFAULT_CONNECTION_TIMEOUT: Duration = Duration::from_millis(250);
pub const FINISHED_SCAN_CURSOR: &str = "finished";

/// The value of 1000 for the maximum number of inflight requests is determined based on Little's Law in queuing theory:
///
/// Expected maximum request rate: 50,000 requests/second
/// Expected response time: 1 millisecond
///
/// According to Little's Law, the maximum number of inflight requests required to fully utilize the maximum request rate is:
///   (50,000 requests/second) × (1 millisecond / 1000 milliseconds) = 50 requests
///
/// The value of 1000 provides a buffer for bursts while still allowing full utilization of the maximum request rate.
pub const DEFAULT_MAX_INFLIGHT_REQUESTS: u32 = 1000;

/// The connection check interval is currently not exposed to the user via ConnectionRequest,
/// as improper configuration could negatively impact performance or pub/sub resiliency.
/// A 3-second interval provides a reasonable balance between connection validation
/// and performance overhead.
pub const CONNECTION_CHECKS_INTERVAL: Duration = Duration::from_secs(3);

pub(super) fn get_port(address: &NodeAddress) -> u16 {
    const DEFAULT_PORT: u16 = 6379;
    if address.port == 0 {
        DEFAULT_PORT
    } else {
        address.port
    }
}

pub(super) fn get_redis_connection_info(
    connection_request: &ConnectionRequest,
) -> redis::RedisConnectionInfo {
    let protocol = connection_request.protocol.unwrap_or_default();
    let db = connection_request.database_id;
    let client_name = connection_request.client_name.clone();
    let pubsub_subscriptions = connection_request.pubsub_subscriptions.clone();
    match &connection_request.authentication_info {
        Some(info) => redis::RedisConnectionInfo {
            db,
            username: info.username.clone(),
            password: info.password.clone(),
            protocol,
            client_name,
            pubsub_subscriptions,
        },
        None => redis::RedisConnectionInfo {
            db,
            protocol,
            client_name,
            pubsub_subscriptions,
            ..Default::default()
        },
    }
}

pub(super) fn get_connection_info(
    address: &NodeAddress,
    tls_mode: TlsMode,
    redis_connection_info: redis::RedisConnectionInfo,
) -> redis::ConnectionInfo {
    let addr = if tls_mode != TlsMode::NoTls {
        redis::ConnectionAddr::TcpTls {
            host: address.host.to_string(),
            port: get_port(address),
            insecure: tls_mode == TlsMode::InsecureTls,
            tls_params: None,
        }
    } else {
        redis::ConnectionAddr::Tcp(address.host.to_string(), get_port(address))
    };
    redis::ConnectionInfo {
        addr,
        redis: redis_connection_info,
    }
}

#[derive(Clone)]
pub enum ClientWrapper {
    Standalone(StandaloneClient),
    Cluster { client: ClusterConnection },
}

#[derive(Clone)]
pub struct Client {
    internal_client: ClientWrapper,
    request_timeout: Duration,
    // Setting this counter to limit the inflight requests, in case of any queue is blocked, so we return error to the customer.
    inflight_requests_allowed: Arc<AtomicIsize>,
}

async fn run_with_timeout<T>(
    timeout: Option<Duration>,
    future: impl futures::Future<Output = RedisResult<T>> + Send,
) -> redis::RedisResult<T> {
    match timeout {
        Some(duration) => tokio::time::timeout(duration, future)
            .await
            .map_err(|_| io::Error::from(io::ErrorKind::TimedOut).into())
            .and_then(|res| res),
        None => future.await,
    }
}

/// Extension to the request timeout for blocking commands to ensure we won't return with timeout error before the server responded
const BLOCKING_CMD_TIMEOUT_EXTENSION: f64 = 0.5; // seconds

enum TimeUnit {
    Milliseconds = 1000,
    Seconds = 1,
}

/// Enumeration representing different request timeout options.
#[derive(Default, PartialEq, Debug)]
enum RequestTimeoutOption {
    // Indicates no timeout should be set for the request.
    NoTimeout,
    // Indicates the request timeout should be based on the client's configured timeout.
    #[default]
    ClientConfig,
    // Indicates the request timeout should be based on the timeout specified in the blocking command.
    BlockingCommand(Duration),
}

/// Helper function for parsing a timeout argument to f64.
/// Attempts to parse the argument found at `timeout_idx` from bytes into an f64.
fn parse_timeout_to_f64(cmd: &Cmd, timeout_idx: usize) -> RedisResult<f64> {
    let create_err = |err_msg| {
        RedisError::from((
            ErrorKind::ResponseError,
            err_msg,
            format!(
                "Expected to find timeout value at index {:?} for command {:?}.",
                timeout_idx,
                std::str::from_utf8(&cmd.command().unwrap_or_default()),
            ),
        ))
    };
    let timeout_bytes = cmd
        .arg_idx(timeout_idx)
        .ok_or(create_err("Couldn't find timeout index"))?;
    let timeout_str = std::str::from_utf8(timeout_bytes)
        .map_err(|_| create_err("Failed to parse the timeout argument to string"))?;
    timeout_str
        .parse::<f64>()
        .map_err(|_| create_err("Failed to parse the timeout argument to f64"))
}

/// Attempts to get the timeout duration from the command argument at `timeout_idx`.
/// If the argument can be parsed into a duration, it returns the duration in seconds with BlockingCmdTimeout.
/// If the timeout argument value is zero, NoTimeout will be returned. Otherwise, ClientConfigTimeout is returned.
fn get_timeout_from_cmd_arg(
    cmd: &Cmd,
    timeout_idx: usize,
    time_unit: TimeUnit,
) -> RedisResult<RequestTimeoutOption> {
    let timeout_secs = parse_timeout_to_f64(cmd, timeout_idx)? / ((time_unit as i32) as f64);
    if timeout_secs < 0.0 {
        // Timeout cannot be negative, return the client's configured request timeout
        Err(RedisError::from((
            ErrorKind::ResponseError,
            "Timeout cannot be negative",
            format!("Received timeout = {:?}.", timeout_secs),
        )))
    } else if timeout_secs == 0.0 {
        // `0` means we should set no timeout
        Ok(RequestTimeoutOption::NoTimeout)
    } else {
        // We limit the maximum timeout due to restrictions imposed by Redis and the Duration crate
        if timeout_secs > u32::MAX as f64 {
            Err(RedisError::from((
                ErrorKind::ResponseError,
                "Timeout is out of range, max timeout is 2^32 - 1 (u32::MAX)",
                format!("Received timeout = {:?}.", timeout_secs),
            )))
        } else {
            // Extend the request timeout to ensure we don't timeout before receiving a response from the server.
            Ok(RequestTimeoutOption::BlockingCommand(
                Duration::from_secs_f64(
                    (timeout_secs + BLOCKING_CMD_TIMEOUT_EXTENSION).min(u32::MAX as f64),
                ),
            ))
        }
    }
}

fn get_request_timeout(cmd: &Cmd, default_timeout: Duration) -> RedisResult<Option<Duration>> {
    let command = cmd.command().unwrap_or_default();
    let timeout = match command.as_slice() {
        b"BLPOP" | b"BRPOP" | b"BLMOVE" | b"BZPOPMAX" | b"BZPOPMIN" | b"BRPOPLPUSH" => {
            get_timeout_from_cmd_arg(cmd, cmd.args_iter().len() - 1, TimeUnit::Seconds)
        }
        b"BLMPOP" | b"BZMPOP" => get_timeout_from_cmd_arg(cmd, 1, TimeUnit::Seconds),
        b"XREAD" | b"XREADGROUP" => cmd
            .position(b"BLOCK")
            .map(|idx| get_timeout_from_cmd_arg(cmd, idx + 1, TimeUnit::Milliseconds))
            .unwrap_or(Ok(RequestTimeoutOption::ClientConfig)),
        b"WAIT" => get_timeout_from_cmd_arg(cmd, 2, TimeUnit::Milliseconds),
        _ => Ok(RequestTimeoutOption::ClientConfig),
    }?;

    match timeout {
        RequestTimeoutOption::NoTimeout => Ok(None),
        RequestTimeoutOption::ClientConfig => Ok(Some(default_timeout)),
        RequestTimeoutOption::BlockingCommand(blocking_cmd_duration) => {
            Ok(Some(blocking_cmd_duration))
        }
    }
}

impl Client {
    pub fn send_command<'a>(
        &'a mut self,
        cmd: &'a Cmd,
        routing: Option<RoutingInfo>,
    ) -> redis::RedisFuture<'a, Value> {
        let expected_type = expected_type_for_cmd(cmd);
        let request_timeout = match get_request_timeout(cmd, self.request_timeout) {
            Ok(request_timeout) => request_timeout,
            Err(err) => {
                return async { Err(err) }.boxed();
            }
        };
        run_with_timeout(request_timeout, async move {
            match self.internal_client {
                ClientWrapper::Standalone(ref mut client) => client.send_command(cmd).await,
                ClientWrapper::Cluster { ref mut client } => {
                    let routing =
                        if let Some(RoutingInfo::SingleNode(SingleNodeRoutingInfo::Random)) =
                            routing
                        {
                            let cmd_name = cmd.command().unwrap_or_default();
                            let cmd_name = String::from_utf8_lossy(&cmd_name);
                            if redis::cluster_routing::is_readonly_cmd(cmd_name.as_bytes()) {
                                // A read-only command, go ahead and send it to a random node
                                RoutingInfo::SingleNode(SingleNodeRoutingInfo::Random)
                            } else {
                                // A "Random" node was selected, but the command is a "@write" command
                                // change the routing to "RandomPrimary"
                                log_warn(
                                    "send_command",
                                    format!(
                                        "User provided 'Random' routing which is not suitable for the writeable command '{cmd_name}'. Changing it to 'RandomPrimary'"
                                    ),
                                );
                                RoutingInfo::SingleNode(SingleNodeRoutingInfo::RandomPrimary)
                            }
                        } else {
                            routing
                                .or_else(|| RoutingInfo::for_routable(cmd))
                                .unwrap_or(RoutingInfo::SingleNode(SingleNodeRoutingInfo::Random))
                        };
                    client.route_command(cmd, routing).await
                }
            }
            .and_then(|value| convert_to_expected_type(value, expected_type))
        })
        .boxed()
    }

    // Cluster scan is not passed to redis-rs as a regular command, so we need to handle it separately.
    // We send the command to a specific function in the redis-rs cluster client, which internally handles the
    // the complication of a command scan, and generate the command base on the logic in the redis-rs library.
    //
    // The function returns a tuple with the cursor and the keys found in the scan.
    // The cursor is not a regular cursor, but an ARC to a struct that contains the cursor and the data needed
    // to continue the scan called ScanState.
    // In order to avoid passing Rust GC to clean the ScanState when the cursor (ref) is passed to the wrapper,
    // which means that Rust layer is not aware of the cursor anymore, we need to keep the ScanState alive.
    // We do that by storing the ScanState in a global container, and return a cursor-id of the cursor to the wrapper.
    //
    // The wrapper create an object contain the cursor-id with a drop function that will remove the cursor from the container.
    // When the ref is removed from the hash-map, there's no more references to the ScanState, and the GC will clean it.
    pub async fn cluster_scan<'a>(
        &'a mut self,
        scan_state_cursor: &'a ScanStateRC,
        cluster_scan_args: ClusterScanArgs,
    ) -> RedisResult<Value> {
        match self.internal_client {
            ClientWrapper::Standalone(_) => {
                unreachable!("Cluster scan is not supported in standalone mode")
            }
            ClientWrapper::Cluster { ref mut client } => {
                let (cursor, keys) = client
                    .cluster_scan(scan_state_cursor.clone(), cluster_scan_args)
                    .await?;
                let cluster_cursor_id = if cursor.is_finished() {
                    Value::BulkString(FINISHED_SCAN_CURSOR.into())
                } else {
                    Value::BulkString(insert_cluster_scan_cursor(cursor).into())
                };
                Ok(Value::Array(vec![cluster_cursor_id, Value::Array(keys)]))
            }
        }
    }

    fn get_transaction_values(
        pipeline: &redis::Pipeline,
        mut values: Vec<Value>,
        command_count: usize,
        offset: usize,
    ) -> RedisResult<Value> {
        assert_eq!(values.len(), 1);
        let value = values.pop();
        let values = match value {
            Some(Value::Array(values)) => values,
            Some(Value::Nil) => {
                return Ok(Value::Nil);
            }
            Some(value) => {
                if offset == 2 {
                    vec![value]
                } else {
                    return Err((
                        ErrorKind::ResponseError,
                        "Received non-array response for transaction",
                        format!("(response was {:?})", get_value_type(&value)),
                    )
                        .into());
                }
            }
            _ => {
                return Err((
                    ErrorKind::ResponseError,
                    "Received empty response for transaction",
                )
                    .into());
            }
        };
        Self::convert_transaction_values_to_expected_types(pipeline, values, command_count)
    }

    fn convert_transaction_values_to_expected_types(
        pipeline: &redis::Pipeline,
        values: Vec<Value>,
        command_count: usize,
    ) -> RedisResult<Value> {
        let values = values
            .into_iter()
            .zip(pipeline.cmd_iter().map(expected_type_for_cmd))
            .map(|(value, expected_type)| convert_to_expected_type(value, expected_type))
            .try_fold(
                Vec::with_capacity(command_count),
                |mut acc, result| -> RedisResult<_> {
                    acc.push(result?);
                    Ok(acc)
                },
            )?;
        Ok(Value::Array(values))
    }

    pub fn send_transaction<'a>(
        &'a mut self,
        pipeline: &'a redis::Pipeline,
        routing: Option<RoutingInfo>,
    ) -> redis::RedisFuture<'a, Value> {
        let command_count = pipeline.cmd_iter().count();
        let offset = command_count + 1;
        run_with_timeout(Some(self.request_timeout), async move {
            let values = match self.internal_client {
                ClientWrapper::Standalone(ref mut client) => {
                    client.send_pipeline(pipeline, offset, 1).await
                }

                ClientWrapper::Cluster { ref mut client } => match routing {
                    Some(RoutingInfo::SingleNode(route)) => {
                        client.route_pipeline(pipeline, offset, 1, route).await
                    }
                    _ => client.req_packed_commands(pipeline, offset, 1).await,
                },
            }?;

            Self::get_transaction_values(pipeline, values, command_count, offset)
        })
        .boxed()
    }

    pub async fn invoke_script<'a>(
        &'a mut self,
        hash: &'a str,
        keys: &Vec<&[u8]>,
        args: &Vec<&[u8]>,
        routing: Option<RoutingInfo>,
    ) -> redis::RedisResult<Value> {
        let eval = eval_cmd(hash, keys, args);
        let result = self.send_command(&eval, routing.clone()).await;
        let Err(err) = result else {
            return result;
        };
        if err.kind() == ErrorKind::NoScriptError {
            let Some(code) = get_script(hash) else {
                return Err(err);
            };
            let load = load_cmd(&code);
            self.send_command(&load, None).await?;
            self.send_command(&eval, routing).await
        } else {
            Err(err)
        }
    }

    pub fn reserve_inflight_request(&self) -> bool {
        // We use this approach of checking the `inflight_requests_allowed` value
        // twice, before and after decrementing, to prevent it from reaching negative
        // values. Allowing the `inflight_requests_allowed` value to go below zero
        // could lead to a race condition where tasks might not be able to run even
        // when there are available slots.
        if self.inflight_requests_allowed.load(Ordering::SeqCst) <= 0 {
            false
        } else {
            // The value is being checked again because it might have changed
            // during the intervening period since the load by other tasks.
            if self
                .inflight_requests_allowed
                .fetch_sub(1, Ordering::SeqCst)
                <= 0
            {
                self.inflight_requests_allowed
                    .fetch_add(1, Ordering::SeqCst);
                return false;
            }
            true
        }
    }

    pub fn release_inflight_request(&self) -> isize {
        self.inflight_requests_allowed
            .fetch_add(1, Ordering::SeqCst)
    }

    /// Update the password used to authenticate with the servers.
    /// If None is passed, the password will be removed.
    /// If `immediate_auth` is true, the password will be used to authenticate with the servers immediately using the `AUTH` command.
    /// The default behavior is to update the password without authenticating immediately.
    /// If the password is empty or None, and `immediate_auth` is true, the password will be updated and an error will be returned.
    pub async fn update_connection_password(
        &mut self,
        password: Option<String>,
        immediate_auth: bool,
    ) -> RedisResult<Value> {
        let timeout = self.request_timeout;
        // The password update operation is wrapped in a timeout to prevent it from blocking indefinitely.
        // If the operation times out, an error is returned.
        // Since the password update operation is not a command that go through the regular command pipeline,
        // it is not have the regular timeout handling, as such we need to handle it separately.
        match tokio::time::timeout(timeout, async {
            match self.internal_client {
                ClientWrapper::Standalone(ref mut client) => {
                    client.update_connection_password(password.clone()).await
                }
                ClientWrapper::Cluster { ref mut client } => {
                    client.update_connection_password(password.clone()).await
                }
            }
        })
        .await
        {
            Ok(result) => {
                if immediate_auth {
                    self.send_immediate_auth(password).await
                } else {
                    result
                }
            }
            Err(_elapsed) => Err(RedisError::from((
                ErrorKind::IoError,
                "Password update operation timed out, please check the connection",
            ))),
        }
    }

    async fn send_immediate_auth(&mut self, password: Option<String>) -> RedisResult<Value> {
        match &password {
            Some(pw) if pw.is_empty() => Err(RedisError::from((
                ErrorKind::UserOperationError,
                "Empty password provided for authentication",
            ))),
            None => Err(RedisError::from((
                ErrorKind::UserOperationError,
                "No password provided for authentication",
            ))),
            Some(password) => {
                let routing = RoutingInfo::MultiNode((
                    MultipleNodeRoutingInfo::AllNodes,
                    Some(ResponsePolicy::AllSucceeded),
                ));
                let mut cmd = redis::cmd("AUTH");
                cmd.arg(password);
                self.send_command(&cmd, Some(routing)).await
            }
        }
    }
}

fn load_cmd(code: &[u8]) -> Cmd {
    let mut cmd = redis::cmd("SCRIPT");
    cmd.arg("LOAD").arg(code);
    cmd
}

fn eval_cmd(hash: &str, keys: &Vec<&[u8]>, args: &Vec<&[u8]>) -> Cmd {
    let mut cmd = redis::cmd("EVALSHA");
    cmd.arg(hash).arg(keys.len());
    for key in keys {
        cmd.arg(key);
    }
    for arg in args {
        cmd.arg(arg);
    }
    cmd
}

fn to_duration(time_in_millis: Option<u32>, default: Duration) -> Duration {
    time_in_millis
        .map(|val| Duration::from_millis(val as u64))
        .unwrap_or(default)
}

async fn create_cluster_client(
    request: ConnectionRequest,
    push_sender: Option<mpsc::UnboundedSender<PushInfo>>,
) -> RedisResult<redis::cluster_async::ClusterConnection> {
    // TODO - implement timeout for each connection attempt
    let tls_mode = request.tls_mode.unwrap_or_default();
    let redis_connection_info = get_redis_connection_info(&request);
    let initial_nodes: Vec<_> = request
        .addresses
        .into_iter()
        .map(|address| get_connection_info(&address, tls_mode, redis_connection_info.clone()))
        .collect();
    let periodic_topology_checks = match request.periodic_checks {
        Some(PeriodicCheck::Disabled) => None,
        Some(PeriodicCheck::Enabled) => Some(DEFAULT_PERIODIC_TOPOLOGY_CHECKS_INTERVAL),
        Some(PeriodicCheck::ManualInterval(interval)) => Some(interval),
        None => Some(DEFAULT_PERIODIC_TOPOLOGY_CHECKS_INTERVAL),
    };
    let connection_timeout = to_duration(request.connection_timeout, DEFAULT_CONNECTION_TIMEOUT);
    let mut builder = redis::cluster::ClusterClientBuilder::new(initial_nodes)
        .connection_timeout(connection_timeout)
        .retries(DEFAULT_RETRIES);
    let read_from_strategy = request.read_from.unwrap_or_default();
    builder = builder.read_from(match read_from_strategy {
        ReadFrom::AZAffinity(az) => ReadFromReplicaStrategy::AZAffinity(az),
        ReadFrom::PreferReplica => ReadFromReplicaStrategy::RoundRobin,
        ReadFrom::Primary => ReadFromReplicaStrategy::AlwaysFromPrimary,
    });
    if let Some(interval_duration) = periodic_topology_checks {
        builder = builder.periodic_topology_checks(interval_duration);
    }
    builder = builder.use_protocol(request.protocol.unwrap_or_default());
    if let Some(client_name) = redis_connection_info.client_name {
        builder = builder.client_name(client_name);
    }
    if tls_mode != TlsMode::NoTls {
        let tls = if tls_mode == TlsMode::SecureTls {
            redis::cluster::TlsMode::Secure
        } else {
            redis::cluster::TlsMode::Insecure
        };
        builder = builder.tls(tls);
    }
    if let Some(pubsub_subscriptions) = redis_connection_info.pubsub_subscriptions.clone() {
        builder = builder.pubsub_subscriptions(pubsub_subscriptions);
    }

    // Always use with Glide
    builder = builder.periodic_connections_checks(CONNECTION_CHECKS_INTERVAL);

    let client = builder.build()?;
    let mut con = client.get_async_connection(push_sender).await?;

    // This validation ensures that sharded subscriptions are not applied to Redis engines older than version 7.0,
    // preventing scenarios where the client becomes inoperable or, worse, unaware that sharded pubsub messages are not being received.
    // The issue arises because `client.get_async_connection()` might succeed even if the engine does not support sharded pubsub.
    // For example, initial connections may exclude the target node for sharded subscriptions, allowing the creation to succeed,
    // but subsequent resubscription tasks will fail when `setup_connection()` cannot establish a connection to the node.
    //
    // One approach to handle this would be to check the engine version inside `setup_connection()` and skip applying sharded subscriptions.
    // However, this approach would leave the application unaware that the subscriptions were not applied, requiring the user to analyze logs to identify the issue.
    // Instead, we explicitly check the engine version here and fail the connection creation if it is incompatible with sharded subscriptions.

    if let Some(pubsub_subscriptions) = redis_connection_info.pubsub_subscriptions {
        if pubsub_subscriptions.contains_key(&redis::PubSubSubscriptionKind::Sharded) {
            let info_res = con
                .route_command(
                    redis::cmd("INFO").arg("SERVER"),
                    RoutingInfo::SingleNode(SingleNodeRoutingInfo::Random),
                )
                .await?;
            let info_dict: InfoDict = FromRedisValue::from_redis_value(&info_res)?;
            match info_dict.get::<String>("redis_version") {
                Some(version) => match (Versioning::new(version), Versioning::new("7.0")) {
                    (Some(server_ver), Some(min_ver)) => {
                        if server_ver < min_ver {
                            return Err(RedisError::from((
                                ErrorKind::InvalidClientConfig,
                                "Sharded subscriptions provided, but the engine version is < 7.0",
                            )));
                        }
                    }
                    _ => {
                        return Err(RedisError::from((
                            ErrorKind::ResponseError,
                            "Failed to parse engine version",
                        )))
                    }
                },
                _ => {
                    return Err(RedisError::from((
                        ErrorKind::ResponseError,
                        "Could not determine engine version from INFO result",
                    )))
                }
            }
        }
    }

    Ok(con)
}

#[derive(thiserror::Error)]
pub enum ConnectionError {
    Standalone(standalone_client::StandaloneClientConnectionError),
    Cluster(redis::RedisError),
    Timeout,
}

impl std::fmt::Debug for ConnectionError {
    fn fmt(&self, f: &mut std::fmt::Formatter<'_>) -> std::fmt::Result {
        match self {
            Self::Standalone(arg0) => f.debug_tuple("Standalone").field(arg0).finish(),
            Self::Cluster(arg0) => f.debug_tuple("Cluster").field(arg0).finish(),
            Self::Timeout => write!(f, "Timeout"),
        }
    }
}

impl std::fmt::Display for ConnectionError {
    fn fmt(&self, f: &mut std::fmt::Formatter<'_>) -> std::fmt::Result {
        match self {
            ConnectionError::Standalone(err) => write!(f, "{err:?}"),
            ConnectionError::Cluster(err) => write!(f, "{err}"),
            ConnectionError::Timeout => f.write_str("connection attempt timed out"),
        }
    }
}

fn format_optional_value<T>(name: &'static str, value: Option<T>) -> String
where
    T: std::fmt::Display,
{
    if let Some(value) = value {
        format!("\n{name}: {value}")
    } else {
        String::new()
    }
}

fn sanitized_request_string(request: &ConnectionRequest) -> String {
    let addresses = request
        .addresses
        .iter()
        .map(|address| format!("{}:{}", address.host, address.port))
        .collect::<Vec<_>>()
        .join(", ");
    let tls_mode = request
        .tls_mode
        .map(|tls_mode| {
            format!(
                "\nTLS mode: {}",
                match tls_mode {
                    TlsMode::NoTls => "No TLS",
                    TlsMode::SecureTls => "Secure",
                    TlsMode::InsecureTls => "Insecure",
                }
            )
        })
        .unwrap_or_default();
    let cluster_mode = if request.cluster_mode_enabled {
        "\nCluster mode"
    } else {
        "\nStandalone mode"
    };
    let request_timeout = format_optional_value("Request timeout", request.request_timeout);
    let connection_timeout =
        format_optional_value("Connection timeout", request.connection_timeout);
    let database_id = format!("\ndatabase ID: {}", request.database_id);
    let rfr_strategy = request
        .read_from
        .clone()
        .map(|rfr| {
            format!(
                "\nRead from Replica mode: {}",
                match rfr {
                    ReadFrom::Primary => "Only primary",
                    ReadFrom::PreferReplica => "Prefer replica",
                    ReadFrom::AZAffinity(_) => "Prefer replica in user's availability zone",
                }
            )
        })
        .unwrap_or_default();
    let connection_retry_strategy = request.connection_retry_strategy.as_ref().map(|strategy|
            format!("\nreconnect backoff strategy: number of increasing duration retries: {}, base: {}, factor: {}",
        strategy.number_of_retries, strategy.exponent_base, strategy.factor)).unwrap_or_default();
    let protocol = request
        .protocol
        .map(|protocol| format!("\nProtocol: {protocol:?}"))
        .unwrap_or_default();
    let client_name = request
        .client_name
        .as_ref()
        .map(|client_name| format!("\nClient name: {client_name}"))
        .unwrap_or_default();
    let periodic_checks = if request.cluster_mode_enabled {
        match request.periodic_checks {
            Some(PeriodicCheck::Disabled) => "\nPeriodic Checks: Disabled".to_string(),
            Some(PeriodicCheck::Enabled) => format!(
                "\nPeriodic Checks: Enabled with default interval of {:?}",
                DEFAULT_PERIODIC_TOPOLOGY_CHECKS_INTERVAL
            ),
            Some(PeriodicCheck::ManualInterval(interval)) => format!(
                "\nPeriodic Checks: Enabled with manual interval of {:?}s",
                interval.as_secs()
            ),
            None => String::new(),
        }
    } else {
        String::new()
    };

    let pubsub_subscriptions = request
        .pubsub_subscriptions
        .as_ref()
        .map(|pubsub_subscriptions| format!("\nPubsub subscriptions: {pubsub_subscriptions:?}"))
        .unwrap_or_default();

    let inflight_requests_limit = format_optional_value(
        "\nInflight requests limit: {}",
        request.inflight_requests_limit,
    );

    format!(
        "\nAddresses: {addresses}{tls_mode}{cluster_mode}{request_timeout}{connection_timeout}{rfr_strategy}{connection_retry_strategy}{database_id}{protocol}{client_name}{periodic_checks}{pubsub_subscriptions}{inflight_requests_limit}",
    )
}

impl Client {
    pub async fn new(
        request: ConnectionRequest,
        push_sender: Option<mpsc::UnboundedSender<PushInfo>>,
    ) -> Result<Self, ConnectionError> {
        const DEFAULT_CLIENT_CREATION_TIMEOUT: Duration = Duration::from_secs(10);

        log_info(
            "Connection configuration",
            sanitized_request_string(&request),
        );
        let request_timeout = to_duration(request.request_timeout, DEFAULT_RESPONSE_TIMEOUT);
        let inflight_requests_limit = request
            .inflight_requests_limit
            .unwrap_or(DEFAULT_MAX_INFLIGHT_REQUESTS);
        let inflight_requests_allowed = Arc::new(AtomicIsize::new(
            inflight_requests_limit.try_into().unwrap(),
        ));
        tokio::time::timeout(DEFAULT_CLIENT_CREATION_TIMEOUT, async move {
            let internal_client = if request.cluster_mode_enabled {
                let client = create_cluster_client(request, push_sender)
                    .await
                    .map_err(ConnectionError::Cluster)?;
                ClientWrapper::Cluster { client }
            } else {
                ClientWrapper::Standalone(
                    StandaloneClient::create_client(request, push_sender)
                        .await
                        .map_err(ConnectionError::Standalone)?,
                )
            };

            Ok(Self {
                internal_client,
                request_timeout,
                inflight_requests_allowed,
            })
        })
        .await
        .map_err(|_| ConnectionError::Timeout)?
    }
}

pub trait GlideClientForTests {
    fn send_command<'a>(
        &'a mut self,
        cmd: &'a Cmd,
        routing: Option<RoutingInfo>,
    ) -> redis::RedisFuture<'a, redis::Value>;
}

impl GlideClientForTests for Client {
    fn send_command<'a>(
        &'a mut self,
        cmd: &'a Cmd,
        routing: Option<RoutingInfo>,
    ) -> redis::RedisFuture<'a, redis::Value> {
        self.send_command(cmd, routing)
    }
}

impl GlideClientForTests for StandaloneClient {
    fn send_command<'a>(
        &'a mut self,
        cmd: &'a Cmd,
        _routing: Option<RoutingInfo>,
    ) -> redis::RedisFuture<'a, redis::Value> {
        self.send_command(cmd).boxed()
    }
}

#[cfg(test)]
mod tests {
    use std::time::Duration;

    use redis::Cmd;

    use crate::client::{
        get_request_timeout, RequestTimeoutOption, TimeUnit, BLOCKING_CMD_TIMEOUT_EXTENSION,
    };

    use super::get_timeout_from_cmd_arg;

    #[test]
    fn test_get_timeout_from_cmd_returns_correct_duration_int() {
        let mut cmd = Cmd::new();
        cmd.arg("BLPOP").arg("key1").arg("key2").arg("5");
        let result = get_timeout_from_cmd_arg(&cmd, cmd.args_iter().len() - 1, TimeUnit::Seconds);
        assert!(result.is_ok());
        assert_eq!(
            result.unwrap(),
            RequestTimeoutOption::BlockingCommand(Duration::from_secs_f64(
                5.0 + BLOCKING_CMD_TIMEOUT_EXTENSION
            ))
        );
    }

    #[test]
    fn test_get_timeout_from_cmd_returns_correct_duration_float() {
        let mut cmd = Cmd::new();
        cmd.arg("BLPOP").arg("key1").arg("key2").arg(0.5);
        let result = get_timeout_from_cmd_arg(&cmd, cmd.args_iter().len() - 1, TimeUnit::Seconds);
        assert!(result.is_ok());
        assert_eq!(
            result.unwrap(),
            RequestTimeoutOption::BlockingCommand(Duration::from_secs_f64(
                0.5 + BLOCKING_CMD_TIMEOUT_EXTENSION
            ))
        );
    }

    #[test]
    fn test_get_timeout_from_cmd_returns_correct_duration_milliseconds() {
        let mut cmd = Cmd::new();
        cmd.arg("XREAD").arg("BLOCK").arg("500").arg("key");
        let result = get_timeout_from_cmd_arg(&cmd, 2, TimeUnit::Milliseconds);
        assert!(result.is_ok());
        assert_eq!(
            result.unwrap(),
            RequestTimeoutOption::BlockingCommand(Duration::from_secs_f64(
                0.5 + BLOCKING_CMD_TIMEOUT_EXTENSION
            ))
        );
    }

    #[test]
    fn test_get_timeout_from_cmd_returns_err_when_timeout_isnt_passed() {
        let mut cmd = Cmd::new();
        cmd.arg("BLPOP").arg("key1").arg("key2").arg("key3");
        let result = get_timeout_from_cmd_arg(&cmd, cmd.args_iter().len() - 1, TimeUnit::Seconds);
        assert!(result.is_err());
        let err = result.unwrap_err();
        println!("{:?}", err);
        assert!(err.to_string().to_lowercase().contains("index"), "{err}");
    }

    #[test]
    fn test_get_timeout_from_cmd_returns_err_when_timeout_is_larger_than_u32_max() {
        let mut cmd = Cmd::new();
        cmd.arg("BLPOP")
            .arg("key1")
            .arg("key2")
            .arg(u32::MAX as u64 + 1);
        let result = get_timeout_from_cmd_arg(&cmd, cmd.args_iter().len() - 1, TimeUnit::Seconds);
        assert!(result.is_err());
        let err = result.unwrap_err();
        println!("{:?}", err);
        assert!(err.to_string().to_lowercase().contains("u32"), "{err}");
    }

    #[test]
    fn test_get_timeout_from_cmd_returns_err_when_timeout_is_negative() {
        let mut cmd = Cmd::new();
        cmd.arg("BLPOP").arg("key1").arg("key2").arg(-1);
        let result = get_timeout_from_cmd_arg(&cmd, cmd.args_iter().len() - 1, TimeUnit::Seconds);
        assert!(result.is_err());
        let err = result.unwrap_err();
        assert!(err.to_string().to_lowercase().contains("negative"), "{err}");
    }

    #[test]
    fn test_get_timeout_from_cmd_returns_no_timeout_when_zero_is_passed() {
        let mut cmd = Cmd::new();
        cmd.arg("BLPOP").arg("key1").arg("key2").arg(0);
        let result = get_timeout_from_cmd_arg(&cmd, cmd.args_iter().len() - 1, TimeUnit::Seconds);
        assert!(result.is_ok());
        assert_eq!(result.unwrap(), RequestTimeoutOption::NoTimeout,);
    }

    #[test]
    fn test_get_request_timeout_with_blocking_command_returns_cmd_arg_timeout() {
        let mut cmd = Cmd::new();
        cmd.arg("BLPOP").arg("key1").arg("key2").arg("500");
        let result = get_request_timeout(&cmd, Duration::from_millis(100));
        assert!(result.is_ok());
        assert_eq!(
            result.unwrap(),
            Some(Duration::from_secs_f64(
                500.0 + BLOCKING_CMD_TIMEOUT_EXTENSION
            ))
        );

        let mut cmd = Cmd::new();
        cmd.arg("XREADGROUP").arg("BLOCK").arg("500").arg("key");
        let result = get_request_timeout(&cmd, Duration::from_millis(100));
        assert!(result.is_ok());
        assert_eq!(
            result.unwrap(),
            Some(Duration::from_secs_f64(
                0.5 + BLOCKING_CMD_TIMEOUT_EXTENSION
            ))
        );

        let mut cmd = Cmd::new();
        cmd.arg("BLMPOP").arg("0.857").arg("key");
        let result = get_request_timeout(&cmd, Duration::from_millis(100));
        assert!(result.is_ok());
        assert_eq!(
            result.unwrap(),
            Some(Duration::from_secs_f64(
                0.857 + BLOCKING_CMD_TIMEOUT_EXTENSION
            ))
        );

        let mut cmd = Cmd::new();
        cmd.arg("WAIT").arg(1).arg("500");
        let result = get_request_timeout(&cmd, Duration::from_millis(500));
        assert!(result.is_ok());
        assert_eq!(
            result.unwrap(),
            Some(Duration::from_secs_f64(
                0.5 + BLOCKING_CMD_TIMEOUT_EXTENSION
            ))
        );
    }

    #[test]
    fn test_get_request_timeout_non_blocking_command_returns_default_timeout() {
        let mut cmd = Cmd::new();
        cmd.arg("SET").arg("key").arg("value").arg("PX").arg("500");
        let result = get_request_timeout(&cmd, Duration::from_millis(100));
        assert!(result.is_ok());
        assert_eq!(result.unwrap(), Some(Duration::from_millis(100)));

        let mut cmd = Cmd::new();
        cmd.arg("XREADGROUP").arg("key");
        let result = get_request_timeout(&cmd, Duration::from_millis(100));
        assert!(result.is_ok());
        assert_eq!(result.unwrap(), Some(Duration::from_millis(100)));
    }
}<|MERGE_RESOLUTION|>--- conflicted
+++ resolved
@@ -13,12 +13,8 @@
 };
 use redis::cluster_slotmap::ReadFromReplicaStrategy;
 use redis::{
-<<<<<<< HEAD
-    ClusterScanArgs, Cmd, ErrorKind, PushInfo, RedisError, RedisResult, ScanStateRC, Value,
-=======
     ClusterScanArgs, Cmd, ErrorKind, FromRedisValue, PushInfo, RedisError, RedisResult,
     ScanStateRC, Value,
->>>>>>> 151d9b13
 };
 pub use standalone_client::StandaloneClient;
 use std::io;
