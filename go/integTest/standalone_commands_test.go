// Copyright Valkey GLIDE Project Contributors - SPDX Identifier: Apache-2.0

package integTest

import (
	"fmt"
	"math/rand"
	"strconv"
	"strings"
	"time"

	"github.com/google/uuid"
	"github.com/valkey-io/valkey-glide/go/api"
	"github.com/valkey-io/valkey-glide/go/api/errors"
	"github.com/valkey-io/valkey-glide/go/api/options"

	"github.com/stretchr/testify/assert"
)

func (suite *GlideTestSuite) TestCustomCommandInfo() {
	client := suite.defaultClient()
	result, err := client.CustomCommand([]string{"INFO"})

	assert.Nil(suite.T(), err)
	assert.IsType(suite.T(), "", result)
	strResult := result.(string)
	assert.True(suite.T(), strings.Contains(strResult, "# Stats"))
}

func (suite *GlideTestSuite) TestCustomCommandPing_StringResponse() {
	client := suite.defaultClient()
	result, err := client.CustomCommand([]string{"PING"})

	assert.Nil(suite.T(), err)
	assert.Equal(suite.T(), "PONG", result.(string))
}

func (suite *GlideTestSuite) TestCustomCommandClientInfo() {
	clientName := "TEST_CLIENT_NAME"
	config := api.NewGlideClientConfiguration().
		WithAddress(&suite.standaloneHosts[0]).
		WithClientName(clientName)
	client := suite.client(config)

	result, err := client.CustomCommand([]string{"CLIENT", "INFO"})

	assert.Nil(suite.T(), err)
	assert.IsType(suite.T(), "", result)
	strResult := result.(string)
	assert.True(suite.T(), strings.Contains(strResult, fmt.Sprintf("name=%s", clientName)))
}

func (suite *GlideTestSuite) TestCustomCommandGet_NullResponse() {
	client := suite.defaultClient()
	key := uuid.New().String()
	result, err := client.CustomCommand([]string{"GET", key})

	assert.Nil(suite.T(), err)
	assert.Equal(suite.T(), nil, result)
}

func (suite *GlideTestSuite) TestCustomCommandDel_LongResponse() {
	client := suite.defaultClient()
	key := uuid.New().String()
	suite.verifyOK(client.Set(key, "value"))
	result, err := client.CustomCommand([]string{"DEL", key})

	assert.Nil(suite.T(), err)
	assert.Equal(suite.T(), int64(1), result.(int64))
}

func (suite *GlideTestSuite) TestCustomCommandHExists_BoolResponse() {
	client := suite.defaultClient()
	fields := map[string]string{"field1": "value1"}
	key := uuid.New().String()

	res1, err := client.HSet(key, fields)
	assert.Nil(suite.T(), err)
	assert.Equal(suite.T(), int64(1), res1)

	result, err := client.CustomCommand([]string{"HEXISTS", key, "field1"})

	assert.Nil(suite.T(), err)
	assert.Equal(suite.T(), true, result.(bool))
}

func (suite *GlideTestSuite) TestCustomCommandIncrByFloat_FloatResponse() {
	client := suite.defaultClient()
	key := uuid.New().String()

	result, err := client.CustomCommand([]string{"INCRBYFLOAT", key, fmt.Sprintf("%f", 0.1)})

	assert.Nil(suite.T(), err)
	assert.Equal(suite.T(), float64(0.1), result.(float64))
}

func (suite *GlideTestSuite) TestCustomCommandMGet_ArrayResponse() {
	clientName := "TEST_CLIENT_NAME"
	config := api.NewGlideClientConfiguration().
		WithAddress(&suite.standaloneHosts[0]).
		WithClientName(clientName)
	client := suite.client(config)

	key1 := uuid.New().String()
	key2 := uuid.New().String()
	key3 := uuid.New().String()
	oldValue := uuid.New().String()
	value := uuid.New().String()
	suite.verifyOK(client.Set(key1, oldValue))
	keyValueMap := map[string]string{
		key1: value,
		key2: value,
	}
	suite.verifyOK(client.MSet(keyValueMap))
	keys := []string{key1, key2, key3}
	values := []interface{}{value, value, nil}
	result, err := client.CustomCommand(append([]string{"MGET"}, keys...))

	assert.Nil(suite.T(), err)
	assert.Equal(suite.T(), values, result.([]interface{}))
}

func (suite *GlideTestSuite) TestCustomCommandConfigGet_MapResponse() {
	client := suite.defaultClient()

	if suite.serverVersion < "7.0.0" {
		suite.T().Skip("This feature is added in version 7")
	}
	configMap := map[string]string{"timeout": "1000", "maxmemory": "1GB"}
	suite.verifyOK(client.ConfigSet(configMap))

	result2, err := client.CustomCommand([]string{"CONFIG", "GET", "timeout", "maxmemory"})
	assert.Nil(suite.T(), err)
	assert.Equal(suite.T(), map[string]interface{}{"timeout": "1000", "maxmemory": "1073741824"}, result2)
}

func (suite *GlideTestSuite) TestCustomCommandConfigSMembers_SetResponse() {
	client := suite.defaultClient()
	key := uuid.NewString()
	members := []string{"member1", "member2", "member3"}

	res1, err := client.SAdd(key, members)
	assert.Nil(suite.T(), err)
	assert.Equal(suite.T(), int64(3), res1)

	result2, err := client.CustomCommand([]string{"SMEMBERS", key})
	assert.Nil(suite.T(), err)
	assert.Equal(suite.T(), map[string]struct{}{"member1": {}, "member2": {}, "member3": {}}, result2)
}

func (suite *GlideTestSuite) TestCustomCommand_invalidCommand() {
	client := suite.defaultClient()
	result, err := client.CustomCommand([]string{"pewpew"})

	assert.Nil(suite.T(), result)
	assert.NotNil(suite.T(), err)
	assert.IsType(suite.T(), &errors.RequestError{}, err)
}

func (suite *GlideTestSuite) TestCustomCommand_invalidArgs() {
	client := suite.defaultClient()
	result, err := client.CustomCommand([]string{"ping", "pang", "pong"})

	assert.Nil(suite.T(), result)
	assert.NotNil(suite.T(), err)
	assert.IsType(suite.T(), &errors.RequestError{}, err)
}

func (suite *GlideTestSuite) TestCustomCommand_closedClient() {
	client := suite.defaultClient()
	client.Close()

	result, err := client.CustomCommand([]string{"ping"})

	assert.Nil(suite.T(), result)
	assert.NotNil(suite.T(), err)
	assert.IsType(suite.T(), &errors.ClosingError{}, err)
}

func (suite *GlideTestSuite) TestConfigSetAndGet_multipleArgs() {
	client := suite.defaultClient()

	if suite.serverVersion < "7.0.0" {
		suite.T().Skip("This feature is added in version 7")
	}
	configMap := map[string]string{"timeout": "1000", "maxmemory": "1GB"}
	resultConfigMap := map[string]string{"timeout": "1000", "maxmemory": "1073741824"}
	suite.verifyOK(client.ConfigSet(configMap))

	result2, err := client.ConfigGet([]string{"timeout", "maxmemory"})
	assert.Nil(suite.T(), err)
	assert.Equal(suite.T(), resultConfigMap, result2)
}

func (suite *GlideTestSuite) TestConfigSetAndGet_noArgs() {
	client := suite.defaultClient()

	configMap := map[string]string{}

	_, err := client.ConfigSet(configMap)
	assert.NotNil(suite.T(), err)
	assert.IsType(suite.T(), &errors.RequestError{}, err)

	result2, err := client.ConfigGet([]string{})
	assert.Nil(suite.T(), result2)
	assert.NotNil(suite.T(), err)
	assert.IsType(suite.T(), &errors.RequestError{}, err)
}

func (suite *GlideTestSuite) TestConfigSetAndGet_invalidArgs() {
	client := suite.defaultClient()

	configMap := map[string]string{"time": "1000"}

	_, err := client.ConfigSet(configMap)
	assert.NotNil(suite.T(), err)
	assert.IsType(suite.T(), &errors.RequestError{}, err)

	result2, err := client.ConfigGet([]string{"time"})
	assert.Equal(suite.T(), map[string]string{}, result2)
	assert.Nil(suite.T(), err)
}

func (suite *GlideTestSuite) TestSelect_WithValidIndex() {
	client := suite.defaultClient()
	index := int64(1)
	suite.verifyOK(client.Select(index))

	key := uuid.New().String()
	value := uuid.New().String()
	suite.verifyOK(client.Set(key, value))

	res, err := client.Get(key)
	assert.Nil(suite.T(), err)
	assert.Equal(suite.T(), value, res.Value())
}

func (suite *GlideTestSuite) TestSelect_InvalidIndex_OutOfBounds() {
	client := suite.defaultClient()

	result, err := client.Select(-1)
	assert.NotNil(suite.T(), err)
	assert.Equal(suite.T(), "", result)

	result, err = client.Select(1000)
	assert.NotNil(suite.T(), err)
	assert.Equal(suite.T(), "", result)
}

func (suite *GlideTestSuite) TestSelect_SwitchBetweenDatabases() {
	client := suite.defaultClient()

	key1 := uuid.New().String()
	value1 := uuid.New().String()
	suite.verifyOK(client.Select(0))
	suite.verifyOK(client.Set(key1, value1))

	key2 := uuid.New().String()
	value2 := uuid.New().String()
	suite.verifyOK(client.Select(1))
	suite.verifyOK(client.Set(key2, value2))

	result, err := client.Get(key1)
	assert.Nil(suite.T(), err)
	assert.Equal(suite.T(), "", result.Value())

	suite.verifyOK(client.Select(0))
	result, err = client.Get(key2)
	assert.Nil(suite.T(), err)
	assert.Equal(suite.T(), "", result.Value())

	suite.verifyOK(client.Select(1))
	result, err = client.Get(key2)
	assert.Nil(suite.T(), err)
	assert.Equal(suite.T(), value2, result.Value())
}

func (suite *GlideTestSuite) TestSortReadOnlyWithOptions_ExternalWeights() {
	client := suite.defaultClient()
	if suite.serverVersion < "7.0.0" {
		suite.T().Skip("This feature is added in version 7")
	}
	key := uuid.New().String()
	client.LPush(key, []string{"item1", "item2", "item3"})

	client.Set("weight_item1", "3")
	client.Set("weight_item2", "1")
	client.Set("weight_item3", "2")

	options := options.NewSortOptions().
		SetByPattern("weight_*").
		SetOrderBy(options.ASC).
		SetIsAlpha(false)

	sortResult, err := client.SortReadOnlyWithOptions(key, *options)

	assert.Nil(suite.T(), err)
	resultList := []api.Result[string]{
		api.CreateStringResult("item2"),
		api.CreateStringResult("item3"),
		api.CreateStringResult("item1"),
	}
	assert.Equal(suite.T(), resultList, sortResult)
}

func (suite *GlideTestSuite) TestSortReadOnlyWithOptions_GetPatterns() {
	client := suite.defaultClient()
	if suite.serverVersion < "7.0.0" {
		suite.T().Skip("This feature is added in version 7")
	}
	key := uuid.New().String()
	client.LPush(key, []string{"item1", "item2", "item3"})

	client.Set("object_item1", "Object_1")
	client.Set("object_item2", "Object_2")
	client.Set("object_item3", "Object_3")

	options := options.NewSortOptions().
		SetByPattern("weight_*").
		SetOrderBy(options.ASC).
		SetIsAlpha(false).
		AddGetPattern("object_*")

	sortResult, err := client.SortReadOnlyWithOptions(key, *options)

	assert.Nil(suite.T(), err)

	resultList := []api.Result[string]{
		api.CreateStringResult("Object_2"),
		api.CreateStringResult("Object_3"),
		api.CreateStringResult("Object_1"),
	}

	assert.Equal(suite.T(), resultList, sortResult)
}

func (suite *GlideTestSuite) TestSortReadOnlyWithOptions_SuccessfulSortByWeightAndGet() {
	client := suite.defaultClient()
	if suite.serverVersion < "7.0.0" {
		suite.T().Skip("This feature is added in version 7")
	}
	key := uuid.New().String()
	client.LPush(key, []string{"item1", "item2", "item3"})

	client.Set("weight_item1", "10")
	client.Set("weight_item2", "5")
	client.Set("weight_item3", "15")

	client.Set("object_item1", "Object 1")
	client.Set("object_item2", "Object 2")
	client.Set("object_item3", "Object 3")

	options := options.NewSortOptions().
		SetOrderBy(options.ASC).
		SetIsAlpha(false).
		SetByPattern("weight_*").
		AddGetPattern("object_*").
		AddGetPattern("#")

	sortResult, err := client.SortReadOnlyWithOptions(key, *options)

	assert.Nil(suite.T(), err)

	resultList := []api.Result[string]{
		api.CreateStringResult("Object 2"),
		api.CreateStringResult("item2"),
		api.CreateStringResult("Object 1"),
		api.CreateStringResult("item1"),
		api.CreateStringResult("Object 3"),
		api.CreateStringResult("item3"),
	}

	assert.Equal(suite.T(), resultList, sortResult)

	objectItem2, err := client.Get("object_item2")
	assert.Nil(suite.T(), err)
	assert.Equal(suite.T(), "Object 2", objectItem2.Value())

	objectItem1, err := client.Get("object_item1")
	assert.Nil(suite.T(), err)
	assert.Equal(suite.T(), "Object 1", objectItem1.Value())

	objectItem3, err := client.Get("object_item3")
	assert.Nil(suite.T(), err)
	assert.Equal(suite.T(), "Object 3", objectItem3.Value())

	assert.Equal(suite.T(), "item2", sortResult[1].Value())
	assert.Equal(suite.T(), "item1", sortResult[3].Value())
	assert.Equal(suite.T(), "item3", sortResult[5].Value())
}

func (suite *GlideTestSuite) TestInfoStandalone() {
	DEFAULT_INFO_SECTIONS := []string{
		"Server",
		"Clients",
		"Memory",
		"Persistence",
		"Stats",
		"Replication",
		"CPU",
		"Modules",
		"Errorstats",
		"Cluster",
		"Keyspace",
	}

	client := suite.defaultClient()
	t := suite.T()

	// info without options
	info, err := client.Info()
	assert.NoError(t, err)
	for _, section := range DEFAULT_INFO_SECTIONS {
		assert.Contains(t, info, "# "+section, "Section "+section+" is missing")
	}

	// info with option or with multiple options
	sections := []options.Section{options.Cpu}
	if suite.serverVersion >= "7.0.0" {
		sections = append(sections, options.Memory)
	}
	info, err = client.InfoWithOptions(options.InfoOptions{Sections: sections})
	assert.NoError(t, err)
	for _, section := range sections {
		assert.Contains(t, strings.ToLower(info), strings.ToLower("# "+string(section)), "Section "+section+" is missing")
	}
}

func (suite *GlideTestSuite) TestDBSize() {
	client := suite.defaultClient()
	result, err := client.DBSize()
	assert.Nil(suite.T(), err)
	assert.Greater(suite.T(), result, int64(0))
}

func (suite *GlideTestSuite) TestPing_NoArgument() {
	client := suite.defaultClient()

	result, err := client.Ping()
	assert.Nil(suite.T(), err)
	assert.Equal(suite.T(), "PONG", result)
}

func (suite *GlideTestSuite) TestEcho() {
	client := suite.defaultClient()
	// Test 1: Check if Echo command return the message
	value := "Hello world"
	t := suite.T()
	resultEcho, err := client.Echo(value)
	assert.Nil(t, err)
	assert.Equal(t, value, resultEcho.Value())
}

func (suite *GlideTestSuite) TestPing_ClosedClient() {
	client := suite.defaultClient()
	client.Close()

	result, err := client.Ping()

	assert.NotNil(suite.T(), err)
	assert.Equal(suite.T(), "", result)
	assert.IsType(suite.T(), &errors.ClosingError{}, err)
}

func (suite *GlideTestSuite) TestPingWithOptions_WithMessage() {
	client := suite.defaultClient()
	options := options.PingOptions{
		Message: "hello",
	}

	result, err := client.PingWithOptions(options)
	assert.Nil(suite.T(), err)
	assert.Equal(suite.T(), "hello", result)
}

func (suite *GlideTestSuite) TestPingWithOptions_ClosedClient() {
	client := suite.defaultClient()
	client.Close()

	options := options.PingOptions{
		Message: "hello",
	}

	result, err := client.PingWithOptions(options)
	assert.NotNil(suite.T(), err)
	assert.Equal(suite.T(), "", result)
	assert.IsType(suite.T(), &errors.ClosingError{}, err)
}

func (suite *GlideTestSuite) TestTime_Success() {
	client := suite.defaultClient()
	results, err := client.Time()

	assert.Nil(suite.T(), err)
	assert.Len(suite.T(), results, 2)

	now := time.Now().Unix() - 1

	timestamp, err := strconv.ParseInt(results[0], 10, 64)
	assert.Nil(suite.T(), err)
	assert.Greater(suite.T(), timestamp, now)

	microseconds, err := strconv.ParseInt(results[1], 10, 64)
	assert.Nil(suite.T(), err)
	assert.Less(suite.T(), microseconds, int64(1000000))
}

func (suite *GlideTestSuite) TestTime_Error() {
	client := suite.defaultClient()

	// Disconnect the client or simulate an error condition
	client.Close()

	results, err := client.Time()

	assert.NotNil(suite.T(), err)
	assert.Nil(suite.T(), results)
	assert.IsType(suite.T(), &errors.ClosingError{}, err)
}

func (suite *GlideTestSuite) TestFlushAll() {
	client := suite.defaultClient()
	key1 := uuid.New().String()
	key2 := uuid.New().String()

	_, err := client.Set(key1, "value1")
	assert.Nil(suite.T(), err)
	_, err = client.Set(key2, "value2")
	assert.Nil(suite.T(), err)

	result, err := client.Get(key1)
	assert.Nil(suite.T(), err)
	assert.Equal(suite.T(), "value1", result.Value())

	response, err := client.FlushAll()
	assert.Nil(suite.T(), err)
	assert.Equal(suite.T(), "OK", response)

	result, err = client.Get(key1)
	assert.Nil(suite.T(), err)
	assert.Empty(suite.T(), result.Value())
}

func (suite *GlideTestSuite) TestFlushAll_Sync() {
	client := suite.defaultClient()
	key1 := uuid.New().String()
	key2 := uuid.New().String()

	_, err := client.Set(key1, "value1")
	assert.Nil(suite.T(), err)
	_, err = client.Set(key2, "value2")
	assert.Nil(suite.T(), err)

	result, err := client.Get(key1)
	assert.Nil(suite.T(), err)
	assert.Equal(suite.T(), "value1", result.Value())

	response, err := client.FlushAllWithOptions(options.SYNC)
	assert.Nil(suite.T(), err)
	assert.Equal(suite.T(), "OK", response)

	result, err = client.Get(key1)
	assert.Nil(suite.T(), err)
	assert.Empty(suite.T(), result.Value())
}

func (suite *GlideTestSuite) TestFlushAll_Async() {
	client := suite.defaultClient()
	key1 := uuid.New().String()
	key2 := uuid.New().String()

	_, err := client.Set(key1, "value1")
	assert.Nil(suite.T(), err)
	_, err = client.Set(key2, "value2")
	assert.Nil(suite.T(), err)

	response, err := client.FlushAllWithOptions(options.ASYNC)
	assert.Nil(suite.T(), err)
	assert.Equal(suite.T(), "OK", response)

	result, err := client.Get(key1)
	assert.Nil(suite.T(), err)
	assert.Empty(suite.T(), result.Value())
}

func (suite *GlideTestSuite) TestFlushAll_ClosedClient() {
	client := suite.defaultClient()
	client.Close()

	response, err := client.FlushAllWithOptions(options.SYNC)
	assert.NotNil(suite.T(), err)
	assert.Equal(suite.T(), "", response)
	assert.IsType(suite.T(), &errors.ClosingError{}, err)
}

func (suite *GlideTestSuite) TestFlushAll_MultipleFlush() {
	client := suite.defaultClient()
	key1 := uuid.New().String()

	response, err := client.FlushAllWithOptions(options.SYNC)
	assert.Nil(suite.T(), err)
	assert.Equal(suite.T(), "OK", response)

	_, err = client.Set(key1, "value1")
	assert.Nil(suite.T(), err)

	response, err = client.FlushAllWithOptions(options.ASYNC)
	assert.Nil(suite.T(), err)
	assert.Equal(suite.T(), "OK", response)

	result, err := client.Get(key1)
	assert.Nil(suite.T(), err)
	assert.Empty(suite.T(), result.Value())
}

func (suite *GlideTestSuite) TestFlushDB() {
	client := suite.defaultClient()
	key1 := uuid.New().String()
	key2 := uuid.New().String()

	_, err := client.Set(key1, "value1")
	assert.Nil(suite.T(), err)
	_, err = client.Set(key2, "value2")
	assert.Nil(suite.T(), err)

	result, err := client.Get(key1)
	assert.Nil(suite.T(), err)
	assert.Equal(suite.T(), "value1", result.Value())

	response, err := client.FlushDB()
	assert.Nil(suite.T(), err)
	assert.Equal(suite.T(), "OK", response)

	result, err = client.Get(key1)
	assert.Nil(suite.T(), err)
	assert.Empty(suite.T(), result.Value())
}

func (suite *GlideTestSuite) TestFlushDBWithOptions_SYNC() {
	client := suite.defaultClient()

	key := uuid.New().String()
	_, err := client.Set(key, "value1")
	assert.NoError(suite.T(), err)

	result, err := client.FlushDBWithOptions(options.SYNC)
	assert.NoError(suite.T(), err)
	assert.NotEmpty(suite.T(), result)

	val, err := client.Get(key)
	assert.NoError(suite.T(), err)
	assert.Empty(suite.T(), val.Value())
}

func (suite *GlideTestSuite) TestFlushDBWithOptions_ASYNC() {
	client := suite.defaultClient()

	key := uuid.New().String()
	_, err := client.Set(key, "value1")
	assert.NoError(suite.T(), err)

	result, err := client.FlushDBWithOptions(options.ASYNC)
	assert.NoError(suite.T(), err)
	assert.NotEmpty(suite.T(), result)

	val, err := client.Get(key)
	assert.NoError(suite.T(), err)
	assert.Empty(suite.T(), val.Value())
}

func (suite *GlideTestSuite) TestFlushDBWithOptions_MultipleKeys() {
	client := suite.defaultClient()

	key1 := uuid.New().String()
	key2 := uuid.New().String()

	_, err := client.Set(key1, "value1")
	assert.NoError(suite.T(), err)
	_, err = client.Set(key2, "value2")
	assert.NoError(suite.T(), err)

	result, err := client.FlushDBWithOptions(options.SYNC)
	assert.NoError(suite.T(), err)
	assert.NotEmpty(suite.T(), result)

	val1, err := client.Get(key1)
	assert.NoError(suite.T(), err)
	assert.Empty(suite.T(), val1.Value())

	val2, err := client.Get(key2)
	assert.NoError(suite.T(), err)
	assert.Empty(suite.T(), val2.Value())
}

func (suite *GlideTestSuite) TestFlushDBWithOptions_ClosedClient() {
	client := suite.defaultClient()

	client.Close()

	result, err := client.FlushDBWithOptions(options.SYNC)
	assert.NotNil(suite.T(), err)
	assert.Equal(suite.T(), "", result)
	assert.IsType(suite.T(), &errors.ClosingError{}, err)
}

func (suite *GlideTestSuite) TestUpdateConnectionPasswordAuthNonValidPass() {
	// Create test client
	testClient := suite.defaultClient()
	defer testClient.Close()

	// Test empty password
	_, err := testClient.UpdateConnectionPassword("", true)
	assert.NotNil(suite.T(), err)
	assert.IsType(suite.T(), &errors.RequestError{}, err)

	// Test with no password parameter
	_, err = testClient.UpdateConnectionPassword("", true)
	assert.NotNil(suite.T(), err)
	assert.IsType(suite.T(), &errors.RequestError{}, err)
}

func (suite *GlideTestSuite) TestUpdateConnectionPassword_NoServerAuth() {
	// Create test client
	testClient := suite.defaultClient()
	defer testClient.Close()

	// Validate that we can use the client
	_, err := testClient.Info()
	assert.Nil(suite.T(), err)

	// Test immediate re-authentication fails when no server password is set
	pwd := uuid.NewString()
	_, err = testClient.UpdateConnectionPassword(pwd, true)
	assert.NotNil(suite.T(), err)
	assert.IsType(suite.T(), &errors.RequestError{}, err)
}

func (suite *GlideTestSuite) TestUpdateConnectionPassword_LongPassword() {
	// Create test client
	testClient := suite.defaultClient()
	defer testClient.Close()

	// Generate long random password (1000 chars)
	const letters = "abcdefghijklmnopqrstuvwxyzABCDEFGHIJKLMNOPQRSTUVWXYZ"
	pwd := make([]byte, 1000)
	for i := range pwd {
		pwd[i] = letters[rand.Intn(len(letters))]
	}

	// Validate that we can use the client
	_, err := testClient.Info()
	assert.NoError(suite.T(), err)

	// Test replacing connection password with a long password string
	_, err = testClient.UpdateConnectionPassword(string(pwd), false)
	assert.NoError(suite.T(), err)
}

func (suite *GlideTestSuite) TestUpdateConnectionPassword_ImmediateAuthWrongPassword() {
	// Create admin client
	adminClient := suite.defaultClient()
	defer adminClient.Close()

	// Create test client
	testClient := suite.defaultClient()
	defer testClient.Close()

	pwd := uuid.NewString()
	notThePwd := uuid.NewString()

	// Validate that we can use the client
	_, err := testClient.Info()
	assert.Nil(suite.T(), err)

	// Set the password to something else
	_, err = adminClient.ConfigSet(map[string]string{"requirepass": notThePwd})
	assert.Nil(suite.T(), err)

	// Test that re-authentication fails when using wrong password
	_, err = testClient.UpdateConnectionPassword(pwd, true)
	assert.NotNil(suite.T(), err)
	assert.IsType(suite.T(), &errors.RequestError{}, err)

	// But using correct password returns OK
	_, err = testClient.UpdateConnectionPassword(notThePwd, true)
	assert.NoError(suite.T(), err)

	// Cleanup: Reset password
	_, err = adminClient.ConfigSet(map[string]string{"requirepass": ""})
	assert.NoError(suite.T(), err)
}

<<<<<<< HEAD
func (suite *GlideTestSuite) TestMove() {
	client := suite.defaultClient()
	t := suite.T()
	key := uuid.New().String()
	suite.verifyOK(client.Set(key, "hello"))
	result, err := client.Move(key, 2)
	assert.Nil(t, err)
	assert.True(suite.T(), result)
=======
func (suite *GlideTestSuite) TestLolwutWithOptions_WithVersion() {
	client := suite.defaultClient()
	options := options.NewLolwutOptions(8)
	res, err := client.LolwutWithOptions(*options)
	assert.NoError(suite.T(), err)
	assert.Contains(suite.T(), res, "Redis ver.")
}

func (suite *GlideTestSuite) TestLolwutWithOptions_WithVersionAndArgs() {
	client := suite.defaultClient()
	opts := options.NewLolwutOptions(8).SetArgs([]int{10, 20})
	res, err := client.LolwutWithOptions(*opts)
	assert.NoError(suite.T(), err)
	assert.Contains(suite.T(), res, "Redis ver.")
}

func (suite *GlideTestSuite) TestLolwutWithOptions_EmptyArgs() {
	client := suite.defaultClient()
	opts := options.NewLolwutOptions(6).SetArgs([]int{})
	res, err := client.LolwutWithOptions(*opts)
	assert.NoError(suite.T(), err)
	assert.Contains(suite.T(), res, "Redis ver.")
}

func (suite *GlideTestSuite) TestClientId() {
	client := suite.defaultClient()
	result, err := client.ClientId()
	assert.Nil(suite.T(), err)
	assert.Greater(suite.T(), result, int64(0))
}

func (suite *GlideTestSuite) TestLastSave() {
	client := suite.defaultClient()
	t := suite.T()
	result, err := client.LastSave()
	assert.Nil(t, err)
	assert.Greater(t, result, int64(0))
}

func (suite *GlideTestSuite) TestConfigResetStat() {
	client := suite.defaultClient()
	suite.verifyOK(client.ConfigResetStat())
>>>>>>> 3671273b
}<|MERGE_RESOLUTION|>--- conflicted
+++ resolved
@@ -790,7 +790,50 @@
 	assert.NoError(suite.T(), err)
 }
 
-<<<<<<< HEAD
+func (suite *GlideTestSuite) TestLolwutWithOptions_WithVersion() {
+	client := suite.defaultClient()
+	options := options.NewLolwutOptions(8)
+	res, err := client.LolwutWithOptions(*options)
+	assert.NoError(suite.T(), err)
+	assert.Contains(suite.T(), res, "Redis ver.")
+}
+
+func (suite *GlideTestSuite) TestLolwutWithOptions_WithVersionAndArgs() {
+	client := suite.defaultClient()
+	opts := options.NewLolwutOptions(8).SetArgs([]int{10, 20})
+	res, err := client.LolwutWithOptions(*opts)
+	assert.NoError(suite.T(), err)
+	assert.Contains(suite.T(), res, "Redis ver.")
+}
+
+func (suite *GlideTestSuite) TestLolwutWithOptions_EmptyArgs() {
+	client := suite.defaultClient()
+	opts := options.NewLolwutOptions(6).SetArgs([]int{})
+	res, err := client.LolwutWithOptions(*opts)
+	assert.NoError(suite.T(), err)
+	assert.Contains(suite.T(), res, "Redis ver.")
+}
+
+func (suite *GlideTestSuite) TestClientId() {
+	client := suite.defaultClient()
+	result, err := client.ClientId()
+	assert.Nil(suite.T(), err)
+	assert.Greater(suite.T(), result, int64(0))
+}
+
+func (suite *GlideTestSuite) TestLastSave() {
+	client := suite.defaultClient()
+	t := suite.T()
+	result, err := client.LastSave()
+	assert.Nil(t, err)
+	assert.Greater(t, result, int64(0))
+}
+
+func (suite *GlideTestSuite) TestConfigResetStat() {
+	client := suite.defaultClient()
+	suite.verifyOK(client.ConfigResetStat())
+}
+
 func (suite *GlideTestSuite) TestMove() {
 	client := suite.defaultClient()
 	t := suite.T()
@@ -799,48 +842,4 @@
 	result, err := client.Move(key, 2)
 	assert.Nil(t, err)
 	assert.True(suite.T(), result)
-=======
-func (suite *GlideTestSuite) TestLolwutWithOptions_WithVersion() {
-	client := suite.defaultClient()
-	options := options.NewLolwutOptions(8)
-	res, err := client.LolwutWithOptions(*options)
-	assert.NoError(suite.T(), err)
-	assert.Contains(suite.T(), res, "Redis ver.")
-}
-
-func (suite *GlideTestSuite) TestLolwutWithOptions_WithVersionAndArgs() {
-	client := suite.defaultClient()
-	opts := options.NewLolwutOptions(8).SetArgs([]int{10, 20})
-	res, err := client.LolwutWithOptions(*opts)
-	assert.NoError(suite.T(), err)
-	assert.Contains(suite.T(), res, "Redis ver.")
-}
-
-func (suite *GlideTestSuite) TestLolwutWithOptions_EmptyArgs() {
-	client := suite.defaultClient()
-	opts := options.NewLolwutOptions(6).SetArgs([]int{})
-	res, err := client.LolwutWithOptions(*opts)
-	assert.NoError(suite.T(), err)
-	assert.Contains(suite.T(), res, "Redis ver.")
-}
-
-func (suite *GlideTestSuite) TestClientId() {
-	client := suite.defaultClient()
-	result, err := client.ClientId()
-	assert.Nil(suite.T(), err)
-	assert.Greater(suite.T(), result, int64(0))
-}
-
-func (suite *GlideTestSuite) TestLastSave() {
-	client := suite.defaultClient()
-	t := suite.T()
-	result, err := client.LastSave()
-	assert.Nil(t, err)
-	assert.Greater(t, result, int64(0))
-}
-
-func (suite *GlideTestSuite) TestConfigResetStat() {
-	client := suite.defaultClient()
-	suite.verifyOK(client.ConfigResetStat())
->>>>>>> 3671273b
 }