// Copyright Valkey GLIDE Project Contributors - SPDX Identifier: Apache-2.0

package integTest

import (
	"fmt"
	"strconv"
	"strings"
	"time"

	"github.com/google/uuid"
	"github.com/valkey-io/valkey-glide/go/api"
	"github.com/valkey-io/valkey-glide/go/api/errors"
	"github.com/valkey-io/valkey-glide/go/api/options"

	"github.com/stretchr/testify/assert"
)

func (suite *GlideTestSuite) TestCustomCommandInfo() {
	client := suite.defaultClient()
	result, err := client.CustomCommand([]string{"INFO"})

	assert.Nil(suite.T(), err)
	assert.IsType(suite.T(), "", result)
	strResult := result.(string)
	assert.True(suite.T(), strings.Contains(strResult, "# Stats"))
}

func (suite *GlideTestSuite) TestCustomCommandPing_StringResponse() {
	client := suite.defaultClient()
	result, err := client.CustomCommand([]string{"PING"})

	assert.Nil(suite.T(), err)
	assert.Equal(suite.T(), "PONG", result.(string))
}

func (suite *GlideTestSuite) TestCustomCommandClientInfo() {
	clientName := "TEST_CLIENT_NAME"
	config := api.NewGlideClientConfiguration().
		WithAddress(&suite.standaloneHosts[0]).
		WithClientName(clientName)
	client := suite.client(config)

	result, err := client.CustomCommand([]string{"CLIENT", "INFO"})

	assert.Nil(suite.T(), err)
	assert.IsType(suite.T(), "", result)
	strResult := result.(string)
	assert.True(suite.T(), strings.Contains(strResult, fmt.Sprintf("name=%s", clientName)))
}

func (suite *GlideTestSuite) TestCustomCommandGet_NullResponse() {
	client := suite.defaultClient()
	key := uuid.New().String()
	result, err := client.CustomCommand([]string{"GET", key})

	assert.Nil(suite.T(), err)
	assert.Equal(suite.T(), nil, result)
}

func (suite *GlideTestSuite) TestCustomCommandDel_LongResponse() {
	client := suite.defaultClient()
	key := uuid.New().String()
	suite.verifyOK(client.Set(key, "value"))
	result, err := client.CustomCommand([]string{"DEL", key})

	assert.Nil(suite.T(), err)
	assert.Equal(suite.T(), int64(1), result.(int64))
}

func (suite *GlideTestSuite) TestCustomCommandHExists_BoolResponse() {
	client := suite.defaultClient()
	fields := map[string]string{"field1": "value1"}
	key := uuid.New().String()

	res1, err := client.HSet(key, fields)
	assert.Nil(suite.T(), err)
	assert.Equal(suite.T(), int64(1), res1)

	result, err := client.CustomCommand([]string{"HEXISTS", key, "field1"})

	assert.Nil(suite.T(), err)
	assert.Equal(suite.T(), true, result.(bool))
}

func (suite *GlideTestSuite) TestCustomCommandIncrByFloat_FloatResponse() {
	client := suite.defaultClient()
	key := uuid.New().String()

	result, err := client.CustomCommand([]string{"INCRBYFLOAT", key, fmt.Sprintf("%f", 0.1)})

	assert.Nil(suite.T(), err)
	assert.Equal(suite.T(), float64(0.1), result.(float64))
}

func (suite *GlideTestSuite) TestCustomCommandMGet_ArrayResponse() {
	clientName := "TEST_CLIENT_NAME"
	config := api.NewGlideClientConfiguration().
		WithAddress(&suite.standaloneHosts[0]).
		WithClientName(clientName)
	client := suite.client(config)

	key1 := uuid.New().String()
	key2 := uuid.New().String()
	key3 := uuid.New().String()
	oldValue := uuid.New().String()
	value := uuid.New().String()
	suite.verifyOK(client.Set(key1, oldValue))
	keyValueMap := map[string]string{
		key1: value,
		key2: value,
	}
	suite.verifyOK(client.MSet(keyValueMap))
	keys := []string{key1, key2, key3}
	values := []interface{}{value, value, nil}
	result, err := client.CustomCommand(append([]string{"MGET"}, keys...))

	assert.Nil(suite.T(), err)
	assert.Equal(suite.T(), values, result.([]interface{}))
}

func (suite *GlideTestSuite) TestCustomCommandConfigGet_MapResponse() {
	client := suite.defaultClient()

	if suite.serverVersion < "7.0.0" {
		suite.T().Skip("This feature is added in version 7")
	}
	configMap := map[string]string{"timeout": "1000", "maxmemory": "1GB"}
	suite.verifyOK(client.ConfigSet(configMap))

	result2, err := client.CustomCommand([]string{"CONFIG", "GET", "timeout", "maxmemory"})
	assert.Nil(suite.T(), err)
	assert.Equal(suite.T(), map[string]interface{}{"timeout": "1000", "maxmemory": "1073741824"}, result2)
}

func (suite *GlideTestSuite) TestCustomCommandConfigSMembers_SetResponse() {
	client := suite.defaultClient()
	key := uuid.NewString()
	members := []string{"member1", "member2", "member3"}

	res1, err := client.SAdd(key, members)
	assert.Nil(suite.T(), err)
	assert.Equal(suite.T(), int64(3), res1)

	result2, err := client.CustomCommand([]string{"SMEMBERS", key})
	assert.Nil(suite.T(), err)
	assert.Equal(suite.T(), map[string]struct{}{"member1": {}, "member2": {}, "member3": {}}, result2)
}

func (suite *GlideTestSuite) TestCustomCommand_invalidCommand() {
	client := suite.defaultClient()
	result, err := client.CustomCommand([]string{"pewpew"})

	assert.Nil(suite.T(), result)
	assert.NotNil(suite.T(), err)
	assert.IsType(suite.T(), &errors.RequestError{}, err)
}

func (suite *GlideTestSuite) TestCustomCommand_invalidArgs() {
	client := suite.defaultClient()
	result, err := client.CustomCommand([]string{"ping", "pang", "pong"})

	assert.Nil(suite.T(), result)
	assert.NotNil(suite.T(), err)
	assert.IsType(suite.T(), &errors.RequestError{}, err)
}

func (suite *GlideTestSuite) TestCustomCommand_closedClient() {
	client := suite.defaultClient()
	client.Close()

	result, err := client.CustomCommand([]string{"ping"})

	assert.Nil(suite.T(), result)
	assert.NotNil(suite.T(), err)
	assert.IsType(suite.T(), &errors.ClosingError{}, err)
}

func (suite *GlideTestSuite) TestConfigSetAndGet_multipleArgs() {
	client := suite.defaultClient()

	if suite.serverVersion < "7.0.0" {
		suite.T().Skip("This feature is added in version 7")
	}
	configMap := map[string]string{"timeout": "1000", "maxmemory": "1GB"}
	resultConfigMap := map[string]string{"timeout": "1000", "maxmemory": "1073741824"}
	suite.verifyOK(client.ConfigSet(configMap))

	result2, err := client.ConfigGet([]string{"timeout", "maxmemory"})
	assert.Nil(suite.T(), err)
	assert.Equal(suite.T(), resultConfigMap, result2)
}

func (suite *GlideTestSuite) TestConfigSetAndGet_noArgs() {
	client := suite.defaultClient()

	configMap := map[string]string{}

	_, err := client.ConfigSet(configMap)
	assert.NotNil(suite.T(), err)
	assert.IsType(suite.T(), &errors.RequestError{}, err)

	result2, err := client.ConfigGet([]string{})
	assert.Nil(suite.T(), result2)
	assert.NotNil(suite.T(), err)
	assert.IsType(suite.T(), &errors.RequestError{}, err)
}

func (suite *GlideTestSuite) TestConfigSetAndGet_invalidArgs() {
	client := suite.defaultClient()

	configMap := map[string]string{"time": "1000"}

	_, err := client.ConfigSet(configMap)
	assert.NotNil(suite.T(), err)
	assert.IsType(suite.T(), &errors.RequestError{}, err)

	result2, err := client.ConfigGet([]string{"time"})
	assert.Equal(suite.T(), map[string]string{}, result2)
	assert.Nil(suite.T(), err)
}

func (suite *GlideTestSuite) TestSelect_WithValidIndex() {
	client := suite.defaultClient()
	index := int64(1)
	suite.verifyOK(client.Select(index))

	key := uuid.New().String()
	value := uuid.New().String()
	suite.verifyOK(client.Set(key, value))

	res, err := client.Get(key)
	assert.Nil(suite.T(), err)
	assert.Equal(suite.T(), value, res.Value())
}

func (suite *GlideTestSuite) TestSelect_InvalidIndex_OutOfBounds() {
	client := suite.defaultClient()

	result, err := client.Select(-1)
	assert.NotNil(suite.T(), err)
	assert.Equal(suite.T(), "", result)

	result, err = client.Select(1000)
	assert.NotNil(suite.T(), err)
	assert.Equal(suite.T(), "", result)
}

func (suite *GlideTestSuite) TestSelect_SwitchBetweenDatabases() {
	client := suite.defaultClient()

	key1 := uuid.New().String()
	value1 := uuid.New().String()
	suite.verifyOK(client.Select(0))
	suite.verifyOK(client.Set(key1, value1))

	key2 := uuid.New().String()
	value2 := uuid.New().String()
	suite.verifyOK(client.Select(1))
	suite.verifyOK(client.Set(key2, value2))

	result, err := client.Get(key1)
	assert.Nil(suite.T(), err)
	assert.Equal(suite.T(), "", result.Value())

	suite.verifyOK(client.Select(0))
	result, err = client.Get(key2)
	assert.Nil(suite.T(), err)
	assert.Equal(suite.T(), "", result.Value())

	suite.verifyOK(client.Select(1))
	result, err = client.Get(key2)
	assert.Nil(suite.T(), err)
	assert.Equal(suite.T(), value2, result.Value())
}

func (suite *GlideTestSuite) TestSortReadOnlyWithOptions_ExternalWeights() {
	client := suite.defaultClient()
	if suite.serverVersion < "7.0.0" {
		suite.T().Skip("This feature is added in version 7")
	}
	key := uuid.New().String()
	client.LPush(key, []string{"item1", "item2", "item3"})

	client.Set("weight_item1", "3")
	client.Set("weight_item2", "1")
	client.Set("weight_item3", "2")

	options := options.NewSortOptions().
		SetByPattern("weight_*").
		SetOrderBy(options.ASC).
		SetIsAlpha(false)

	sortResult, err := client.SortReadOnlyWithOptions(key, *options)

	assert.Nil(suite.T(), err)
	resultList := []api.Result[string]{
		api.CreateStringResult("item2"),
		api.CreateStringResult("item3"),
		api.CreateStringResult("item1"),
	}
	assert.Equal(suite.T(), resultList, sortResult)
}

func (suite *GlideTestSuite) TestSortReadOnlyWithOptions_GetPatterns() {
	client := suite.defaultClient()
	if suite.serverVersion < "7.0.0" {
		suite.T().Skip("This feature is added in version 7")
	}
	key := uuid.New().String()
	client.LPush(key, []string{"item1", "item2", "item3"})

	client.Set("object_item1", "Object_1")
	client.Set("object_item2", "Object_2")
	client.Set("object_item3", "Object_3")

	options := options.NewSortOptions().
		SetByPattern("weight_*").
		SetOrderBy(options.ASC).
		SetIsAlpha(false).
		AddGetPattern("object_*")

	sortResult, err := client.SortReadOnlyWithOptions(key, *options)

	assert.Nil(suite.T(), err)

	resultList := []api.Result[string]{
		api.CreateStringResult("Object_2"),
		api.CreateStringResult("Object_3"),
		api.CreateStringResult("Object_1"),
	}

	assert.Equal(suite.T(), resultList, sortResult)
}

func (suite *GlideTestSuite) TestSortReadOnlyWithOptions_SuccessfulSortByWeightAndGet() {
	client := suite.defaultClient()
	if suite.serverVersion < "7.0.0" {
		suite.T().Skip("This feature is added in version 7")
	}
	key := uuid.New().String()
	client.LPush(key, []string{"item1", "item2", "item3"})

	client.Set("weight_item1", "10")
	client.Set("weight_item2", "5")
	client.Set("weight_item3", "15")

	client.Set("object_item1", "Object 1")
	client.Set("object_item2", "Object 2")
	client.Set("object_item3", "Object 3")

	options := options.NewSortOptions().
		SetOrderBy(options.ASC).
		SetIsAlpha(false).
		SetByPattern("weight_*").
		AddGetPattern("object_*").
		AddGetPattern("#")

	sortResult, err := client.SortReadOnlyWithOptions(key, *options)

	assert.Nil(suite.T(), err)

	resultList := []api.Result[string]{
		api.CreateStringResult("Object 2"),
		api.CreateStringResult("item2"),
		api.CreateStringResult("Object 1"),
		api.CreateStringResult("item1"),
		api.CreateStringResult("Object 3"),
		api.CreateStringResult("item3"),
	}

	assert.Equal(suite.T(), resultList, sortResult)

	objectItem2, err := client.Get("object_item2")
	assert.Nil(suite.T(), err)
	assert.Equal(suite.T(), "Object 2", objectItem2.Value())

	objectItem1, err := client.Get("object_item1")
	assert.Nil(suite.T(), err)
	assert.Equal(suite.T(), "Object 1", objectItem1.Value())

	objectItem3, err := client.Get("object_item3")
	assert.Nil(suite.T(), err)
	assert.Equal(suite.T(), "Object 3", objectItem3.Value())

	assert.Equal(suite.T(), "item2", sortResult[1].Value())
	assert.Equal(suite.T(), "item1", sortResult[3].Value())
	assert.Equal(suite.T(), "item3", sortResult[5].Value())
}

func (suite *GlideTestSuite) TestInfoStandalone() {
	DEFAULT_INFO_SECTIONS := []string{
		"Server",
		"Clients",
		"Memory",
		"Persistence",
		"Stats",
		"Replication",
		"CPU",
		"Modules",
		"Errorstats",
		"Cluster",
		"Keyspace",
	}

	client := suite.defaultClient()
	t := suite.T()

	// info without options
	info, err := client.Info()
	assert.NoError(t, err)
	for _, section := range DEFAULT_INFO_SECTIONS {
		assert.Contains(t, info, "# "+section, "Section "+section+" is missing")
	}

	// info with option or with multiple options
	sections := []options.Section{options.Cpu}
	if suite.serverVersion >= "7.0.0" {
		sections = append(sections, options.Memory)
	}
	info, err = client.InfoWithOptions(options.InfoOptions{Sections: sections})
	assert.NoError(t, err)
	for _, section := range sections {
		assert.Contains(t, strings.ToLower(info), strings.ToLower("# "+string(section)), "Section "+section+" is missing")
	}
}

func (suite *GlideTestSuite) TestDBSize() {
	client := suite.defaultClient()
	result, err := client.DBSize()
	assert.Nil(suite.T(), err)
	assert.Greater(suite.T(), result, int64(0))
}

func (suite *GlideTestSuite) TestPing_NoArgument() {
	client := suite.defaultClient()

	result, err := client.Ping()
	assert.Nil(suite.T(), err)
	assert.Equal(suite.T(), "PONG", result)
}

func (suite *GlideTestSuite) TestEcho() {
	client := suite.defaultClient()
	// Test 1: Check if Echo command return the message
	value := "Hello world"
	t := suite.T()
	resultEcho, err := client.Echo(value)
	assert.Nil(t, err)
	assert.Equal(t, value, resultEcho.Value())
}

func (suite *GlideTestSuite) TestPing_ClosedClient() {
	client := suite.defaultClient()
	client.Close()

	result, err := client.Ping()

	assert.NotNil(suite.T(), err)
	assert.Equal(suite.T(), "", result)
	assert.IsType(suite.T(), &errors.ClosingError{}, err)
}

func (suite *GlideTestSuite) TestPingWithOptions_WithMessage() {
	client := suite.defaultClient()
	options := options.PingOptions{
		Message: "hello",
	}

	result, err := client.PingWithOptions(options)
	assert.Nil(suite.T(), err)
	assert.Equal(suite.T(), "hello", result)
}

func (suite *GlideTestSuite) TestPingWithOptions_ClosedClient() {
	client := suite.defaultClient()
	client.Close()

	options := options.PingOptions{
		Message: "hello",
	}

	result, err := client.PingWithOptions(options)
	assert.NotNil(suite.T(), err)
	assert.Equal(suite.T(), "", result)
	assert.IsType(suite.T(), &errors.ClosingError{}, err)
}

func (suite *GlideTestSuite) TestTime_Success() {
	client := suite.defaultClient()
	results, err := client.Time()

	assert.Nil(suite.T(), err)
	assert.Len(suite.T(), results, 2)

	now := time.Now().Unix() - 1

	timestamp, err := strconv.ParseInt(results[0], 10, 64)
	assert.Nil(suite.T(), err)
	assert.Greater(suite.T(), timestamp, now)

	microseconds, err := strconv.ParseInt(results[1], 10, 64)
	assert.Nil(suite.T(), err)
	assert.Less(suite.T(), microseconds, int64(1000000))
}

func (suite *GlideTestSuite) TestTime_Error() {
	client := suite.defaultClient()

	// Disconnect the client or simulate an error condition
	client.Close()

	results, err := client.Time()

	assert.NotNil(suite.T(), err)
	assert.Nil(suite.T(), results)
	assert.IsType(suite.T(), &errors.ClosingError{}, err)
}

<<<<<<< HEAD
func (suite *GlideTestSuite) TestConfigResetStat() {
	client := suite.defaultClient()
	suite.verifyOK(client.ConfigResetStat())
=======
func (suite *GlideTestSuite) TestFlushAll() {
	client := suite.defaultClient()
	key1 := uuid.New().String()
	key2 := uuid.New().String()

	_, err := client.Set(key1, "value1")
	assert.Nil(suite.T(), err)
	_, err = client.Set(key2, "value2")
	assert.Nil(suite.T(), err)

	result, err := client.Get(key1)
	assert.Nil(suite.T(), err)
	assert.Equal(suite.T(), "value1", result.Value())

	response, err := client.FlushAll()
	assert.Nil(suite.T(), err)
	assert.Equal(suite.T(), "OK", response)

	result, err = client.Get(key1)
	assert.Nil(suite.T(), err)
	assert.Empty(suite.T(), result.Value())
}

func (suite *GlideTestSuite) TestFlushAll_Sync() {
	client := suite.defaultClient()
	key1 := uuid.New().String()
	key2 := uuid.New().String()

	_, err := client.Set(key1, "value1")
	assert.Nil(suite.T(), err)
	_, err = client.Set(key2, "value2")
	assert.Nil(suite.T(), err)

	result, err := client.Get(key1)
	assert.Nil(suite.T(), err)
	assert.Equal(suite.T(), "value1", result.Value())

	response, err := client.FlushAllWithOptions(options.SYNC)
	assert.Nil(suite.T(), err)
	assert.Equal(suite.T(), "OK", response)

	result, err = client.Get(key1)
	assert.Nil(suite.T(), err)
	assert.Empty(suite.T(), result.Value())
}

func (suite *GlideTestSuite) TestFlushAll_Async() {
	client := suite.defaultClient()
	key1 := uuid.New().String()
	key2 := uuid.New().String()

	_, err := client.Set(key1, "value1")
	assert.Nil(suite.T(), err)
	_, err = client.Set(key2, "value2")
	assert.Nil(suite.T(), err)

	response, err := client.FlushAllWithOptions(options.ASYNC)
	assert.Nil(suite.T(), err)
	assert.Equal(suite.T(), "OK", response)

	result, err := client.Get(key1)
	assert.Nil(suite.T(), err)
	assert.Empty(suite.T(), result.Value())
}

func (suite *GlideTestSuite) TestFlushAll_ClosedClient() {
	client := suite.defaultClient()
	client.Close()

	response, err := client.FlushAllWithOptions(options.SYNC)
	assert.NotNil(suite.T(), err)
	assert.Equal(suite.T(), "", response)
	assert.IsType(suite.T(), &errors.ClosingError{}, err)
}

func (suite *GlideTestSuite) TestFlushAll_MultipleFlush() {
	client := suite.defaultClient()
	key1 := uuid.New().String()

	response, err := client.FlushAllWithOptions(options.SYNC)
	assert.Nil(suite.T(), err)
	assert.Equal(suite.T(), "OK", response)

	_, err = client.Set(key1, "value1")
	assert.Nil(suite.T(), err)

	response, err = client.FlushAllWithOptions(options.ASYNC)
	assert.Nil(suite.T(), err)
	assert.Equal(suite.T(), "OK", response)

	result, err := client.Get(key1)
	assert.Nil(suite.T(), err)
	assert.Empty(suite.T(), result.Value())
}

func (suite *GlideTestSuite) TestFlushDB() {
	client := suite.defaultClient()
	key1 := uuid.New().String()
	key2 := uuid.New().String()

	_, err := client.Set(key1, "value1")
	assert.Nil(suite.T(), err)
	_, err = client.Set(key2, "value2")
	assert.Nil(suite.T(), err)

	result, err := client.Get(key1)
	assert.Nil(suite.T(), err)
	assert.Equal(suite.T(), "value1", result.Value())

	response, err := client.FlushDB()
	assert.Nil(suite.T(), err)
	assert.Equal(suite.T(), "OK", response)

	result, err = client.Get(key1)
	assert.Nil(suite.T(), err)
	assert.Empty(suite.T(), result.Value())
}

func (suite *GlideTestSuite) TestFlushDBWithOptions_SYNC() {
	client := suite.defaultClient()

	key := uuid.New().String()
	_, err := client.Set(key, "value1")
	assert.NoError(suite.T(), err)

	result, err := client.FlushDBWithOptions(options.SYNC)
	assert.NoError(suite.T(), err)
	assert.NotEmpty(suite.T(), result)

	val, err := client.Get(key)
	assert.NoError(suite.T(), err)
	assert.Empty(suite.T(), val.Value())
}

func (suite *GlideTestSuite) TestFlushDBWithOptions_ASYNC() {
	client := suite.defaultClient()

	key := uuid.New().String()
	_, err := client.Set(key, "value1")
	assert.NoError(suite.T(), err)

	result, err := client.FlushDBWithOptions(options.ASYNC)
	assert.NoError(suite.T(), err)
	assert.NotEmpty(suite.T(), result)

	val, err := client.Get(key)
	assert.NoError(suite.T(), err)
	assert.Empty(suite.T(), val.Value())
}

func (suite *GlideTestSuite) TestFlushDBWithOptions_MultipleKeys() {
	client := suite.defaultClient()

	key1 := uuid.New().String()
	key2 := uuid.New().String()

	_, err := client.Set(key1, "value1")
	assert.NoError(suite.T(), err)
	_, err = client.Set(key2, "value2")
	assert.NoError(suite.T(), err)

	result, err := client.FlushDBWithOptions(options.SYNC)
	assert.NoError(suite.T(), err)
	assert.NotEmpty(suite.T(), result)

	val1, err := client.Get(key1)
	assert.NoError(suite.T(), err)
	assert.Empty(suite.T(), val1.Value())

	val2, err := client.Get(key2)
	assert.NoError(suite.T(), err)
	assert.Empty(suite.T(), val2.Value())
}

func (suite *GlideTestSuite) TestFlushDBWithOptions_ClosedClient() {
	client := suite.defaultClient()

	client.Close()

	result, err := client.FlushDBWithOptions(options.SYNC)
	assert.NotNil(suite.T(), err)
	assert.Equal(suite.T(), "", result)
	assert.IsType(suite.T(), &errors.ClosingError{}, err)
>>>>>>> f8da0c93
}<|MERGE_RESOLUTION|>--- conflicted
+++ resolved
@@ -517,11 +517,6 @@
 	assert.IsType(suite.T(), &errors.ClosingError{}, err)
 }
 
-<<<<<<< HEAD
-func (suite *GlideTestSuite) TestConfigResetStat() {
-	client := suite.defaultClient()
-	suite.verifyOK(client.ConfigResetStat())
-=======
 func (suite *GlideTestSuite) TestFlushAll() {
 	client := suite.defaultClient()
 	key1 := uuid.New().String()
@@ -705,5 +700,9 @@
 	assert.NotNil(suite.T(), err)
 	assert.Equal(suite.T(), "", result)
 	assert.IsType(suite.T(), &errors.ClosingError{}, err)
->>>>>>> f8da0c93
+}
+
+func (suite *GlideTestSuite) TestConfigResetStat() {
+	client := suite.defaultClient()
+	suite.verifyOK(client.ConfigResetStat())
 }