// Copyright Valkey GLIDE Project Contributors - SPDX Identifier: Apache-2.0

package integTest

import (
	"math/rand"
	"strings"

	"github.com/google/uuid"
	"github.com/stretchr/testify/assert"
	"github.com/valkey-io/valkey-glide/go/api/config"
	"github.com/valkey-io/valkey-glide/go/api/errors"
	"github.com/valkey-io/valkey-glide/go/api/options"
)

func (suite *GlideTestSuite) TestClusterCustomCommandInfo() {
	client := suite.defaultClusterClient()
	result, err := client.CustomCommand([]string{"INFO"})

	assert.Nil(suite.T(), err)
	// INFO is routed to all primary nodes by default
	for _, value := range result.MultiValue() {
		assert.True(suite.T(), strings.Contains(value.(string), "# Stats"))
	}
}

func (suite *GlideTestSuite) TestClusterCustomCommandEcho() {
	client := suite.defaultClusterClient()
	result, err := client.CustomCommand([]string{"ECHO", "GO GLIDE GO"})

	assert.Nil(suite.T(), err)
	// ECHO is routed to a single random node
	assert.Equal(suite.T(), "GO GLIDE GO", result.SingleValue().(string))
}

func (suite *GlideTestSuite) TestInfoCluster() {
	DEFAULT_INFO_SECTIONS := []string{
		"Server",
		"Clients",
		"Memory",
		"Persistence",
		"Stats",
		"Replication",
		"CPU",
		"Modules",
		"Errorstats",
		"Cluster",
		"Keyspace",
	}

	client := suite.defaultClusterClient()
	t := suite.T()

	// info without options
	data, err := client.Info()
	assert.NoError(t, err)
	for _, info := range data {
		for _, section := range DEFAULT_INFO_SECTIONS {
			assert.Contains(t, info, "# "+section, "Section "+section+" is missing")
		}
	}

	// info with option or with multiple options without route
	sections := []options.Section{options.Cpu}
	if suite.serverVersion >= "7.0.0" {
		sections = append(sections, options.Memory)
	}
	opts := options.ClusterInfoOptions{
		InfoOptions: &options.InfoOptions{Sections: sections},
		RouteOption: nil,
	}
	response, err := client.InfoWithOptions(opts)
	assert.NoError(t, err)
	assert.True(t, response.IsMultiValue())
	for _, info := range response.MultiValue() {
		for _, section := range sections {
			assert.Contains(t, strings.ToLower(info), strings.ToLower("# "+string(section)), "Section "+section+" is missing")
		}
	}

	// same sections with random route
	opts = options.ClusterInfoOptions{
		InfoOptions: &options.InfoOptions{Sections: sections},
		RouteOption: &options.RouteOption{Route: config.RandomRoute},
	}
	response, err = client.InfoWithOptions(opts)
	assert.NoError(t, err)
	assert.True(t, response.IsSingleValue())
	for _, section := range sections {
		assert.Contains(
			t,
			strings.ToLower(response.SingleValue()),
			strings.ToLower("# "+string(section)),
			"Section "+section+" is missing",
		)
	}

	// default sections, multi node route
	opts = options.ClusterInfoOptions{
		InfoOptions: nil,
		RouteOption: &options.RouteOption{Route: config.AllPrimaries},
	}
	response, err = client.InfoWithOptions(opts)
	assert.NoError(t, err)
	assert.True(t, response.IsMultiValue())
	for _, info := range response.MultiValue() {
		for _, section := range DEFAULT_INFO_SECTIONS {
			assert.Contains(t, info, "# "+section, "Section "+section+" is missing")
		}
	}
}

func (suite *GlideTestSuite) TestClusterCustomCommandWithRoute_Info() {
	client := suite.defaultClusterClient()
	route := config.SimpleNodeRoute(config.AllPrimaries)
	result, err := client.CustomCommandWithRoute([]string{"INFO"}, route)
	assert.Nil(suite.T(), err)
	assert.True(suite.T(), result.IsMultiValue())
	multiValue := result.MultiValue()
	for _, value := range multiValue {
		assert.True(suite.T(), strings.Contains(value.(string), "# Stats"))
	}
}

func (suite *GlideTestSuite) TestClusterCustomCommandWithRoute_Echo() {
	client := suite.defaultClusterClient()
	route := config.SimpleNodeRoute(config.RandomRoute)
	result, err := client.CustomCommandWithRoute([]string{"ECHO", "GO GLIDE GO"}, route)
	assert.Nil(suite.T(), err)
	assert.True(suite.T(), result.IsSingleValue())
	assert.Equal(suite.T(), "GO GLIDE GO", result.SingleValue().(string))
}

func (suite *GlideTestSuite) TestClusterCustomCommandWithRoute_InvalidRoute() {
	client := suite.defaultClusterClient()
	invalidRoute := config.NewByAddressRoute("invalidHost", 9999)
	result, err := client.CustomCommandWithRoute([]string{"PING"}, invalidRoute)
	assert.NotNil(suite.T(), err)
	assert.True(suite.T(), result.IsEmpty())
}

func (suite *GlideTestSuite) TestClusterCustomCommandWithRoute_AllNodes() {
	client := suite.defaultClusterClient()
	route := config.SimpleNodeRoute(config.AllNodes)
	result, err := client.CustomCommandWithRoute([]string{"PING"}, route)
	assert.Nil(suite.T(), err)
	assert.True(suite.T(), result.IsSingleValue())
	assert.Equal(suite.T(), "PONG", result.SingleValue())
}

func (suite *GlideTestSuite) TestPingWithOptions_NoRoute() {
	client := suite.defaultClusterClient()
	options := options.ClusterPingOptions{
		PingOptions: &options.PingOptions{
			Message: "hello",
		},
		RouteOption: nil,
	}
	result, err := client.PingWithOptions(options)
	assert.Nil(suite.T(), err)
	assert.Equal(suite.T(), "hello", result)
}

func (suite *GlideTestSuite) TestPingWithOptions_WithRoute() {
	client := suite.defaultClusterClient()
	options := options.ClusterPingOptions{
		PingOptions: &options.PingOptions{
			Message: "hello",
		},
		RouteOption: &options.RouteOption{Route: config.AllNodes},
	}
	result, err := client.PingWithOptions(options)
	assert.Nil(suite.T(), err)
	assert.Equal(suite.T(), "hello", result)
}

func (suite *GlideTestSuite) TestPingWithOptions_InvalidRoute() {
	client := suite.defaultClusterClient()
	invalidRoute := config.Route(config.NewByAddressRoute("invalidHost", 9999))
	options := options.ClusterPingOptions{
		PingOptions: &options.PingOptions{
			Message: "hello",
		},
		RouteOption: &options.RouteOption{Route: invalidRoute},
	}
	result, err := client.PingWithOptions(options)
	assert.NotNil(suite.T(), err)
	assert.Empty(suite.T(), result)
}

func (suite *GlideTestSuite) TestTimeWithoutRoute() {
	client := suite.defaultClusterClient()
	options := options.RouteOption{Route: nil}
	result, err := client.TimeWithOptions(options)
	assert.NoError(suite.T(), err)
	assert.NotNil(suite.T(), result)
	assert.False(suite.T(), result.IsEmpty())
	assert.True(suite.T(), result.IsSingleValue())
	assert.NotEmpty(suite.T(), result.SingleValue())
	assert.IsType(suite.T(), "", result.SingleValue()[0])
	assert.Equal(suite.T(), 2, len(result.SingleValue()))
}

func (suite *GlideTestSuite) TestTimeWithAllNodesRoute() {
	client := suite.defaultClusterClient()
	options := options.RouteOption{Route: config.AllNodes}
	result, err := client.TimeWithOptions(options)
	assert.NoError(suite.T(), err)
	assert.NotNil(suite.T(), result)
	assert.False(suite.T(), result.IsEmpty())
	assert.True(suite.T(), result.IsMultiValue())

	multiValue := result.MultiValue()
	assert.Greater(suite.T(), len(multiValue), 1)

	for nodeName, timeStrings := range multiValue {
		assert.NotEmpty(suite.T(), timeStrings, "Node %s should have time values", nodeName)
		for _, timeStr := range timeStrings {
			assert.IsType(suite.T(), "", timeStr)
		}
	}
}

func (suite *GlideTestSuite) TestTimeWithRandomRoute() {
	client := suite.defaultClusterClient()
	route := config.Route(config.RandomRoute)
	options := options.RouteOption{Route: route}
	result, err := client.TimeWithOptions(options)
	assert.NoError(suite.T(), err)
	assert.NotNil(suite.T(), result)
	assert.False(suite.T(), result.IsEmpty())
	assert.True(suite.T(), result.IsSingleValue())
	assert.NotEmpty(suite.T(), result.SingleValue())
	assert.IsType(suite.T(), "", result.SingleValue()[0])
	assert.Equal(suite.T(), 2, len(result.SingleValue()))
}

func (suite *GlideTestSuite) TestTimeWithInvalidRoute() {
	client := suite.defaultClusterClient()
	invalidRoute := config.Route(config.NewByAddressRoute("invalidHost", 9999))
	options := options.RouteOption{Route: invalidRoute}
	result, err := client.TimeWithOptions(options)
	assert.NotNil(suite.T(), err)
	assert.True(suite.T(), result.IsEmpty())
	assert.Empty(suite.T(), result.SingleValue())
}

func (suite *GlideTestSuite) TestDBSizeRandomRoute() {
	client := suite.defaultClusterClient()
	route := config.Route(config.RandomRoute)
	options := options.RouteOption{Route: route}
	result, err := client.DBSizeWithOptions(options)
	assert.NoError(suite.T(), err)
	assert.NotNil(suite.T(), result)
	assert.GreaterOrEqual(suite.T(), result, int64(0))
}

func (suite *GlideTestSuite) TestEchoCluster() {
	client := suite.defaultClusterClient()
	t := suite.T()

	// echo with option or with multiple options without route
	opts := options.ClusterEchoOptions{
		EchoOptions: &options.EchoOptions{
			Message: "hello",
		},
		RouteOption: &options.RouteOption{Route: nil},
	}
	response, err := client.EchoWithOptions(opts)
	assert.NoError(t, err)
	assert.True(t, response.IsSingleValue())

	// same sections with random route
	route := options.RouteOption{Route: *config.RandomRoute.ToPtr()}
	opts = options.ClusterEchoOptions{
		EchoOptions: &options.EchoOptions{
			Message: "hello",
		},
		RouteOption: &route,
	}
	response, err = client.EchoWithOptions(opts)
	assert.NoError(t, err)
	assert.True(t, response.IsSingleValue())

	// default sections, multi node route
	route = options.RouteOption{Route: *config.AllPrimaries.ToPtr()}
	opts = options.ClusterEchoOptions{
		EchoOptions: &options.EchoOptions{
			Message: "hello",
		},
		RouteOption: &route,
	}
	response, err = client.EchoWithOptions(opts)
	assert.NoError(t, err)
	assert.True(t, response.IsMultiValue())
	for _, messages := range response.MultiValue() {
		assert.Contains(t, strings.ToLower(messages), strings.ToLower("hello"))
	}
}

func (suite *GlideTestSuite) TestBasicClusterScan() {
	client := suite.defaultClusterClient()
	t := suite.T()

	// Ensure clean start
	_, err := client.CustomCommand([]string{"FLUSHALL"})
	assert.NoError(t, err)

	// Iterate over all keys in the cluster
	keysToSet := map[string]string{
		"key1": "value1",
		"key2": "value2",
		"key3": "value3",
	}

	_, err = client.MSet(keysToSet)
	assert.NoError(t, err)

	cursor := *options.NewClusterScanCursor()
	allKeys := make([]string, 0, len(keysToSet))
	var keys []string

	for !cursor.HasFinished() {
		cursor, keys, err = client.Scan(cursor)
		if err != nil {
			assert.NoError(t, err) // Use this to print error statement
			break                  // prevent infinite loop
		}
		allKeys = append(allKeys, keys...)
	}

	assert.ElementsMatch(t, allKeys, []string{"key1", "key2", "key3"})

	// Ensure clean start
	_, err = client.CustomCommand([]string{"FLUSHALL"})
	assert.NoError(t, err)

	expectedKeys := make([]string, 0, 100)
	// Test bigger example
	for i := 0; i < 100; i++ {
		key := uuid.NewString()

		expectedKeys = append(expectedKeys, key)

		_, err := client.Set(key, "value")
		assert.NoError(t, err)
	}

	cursor = *options.NewClusterScanCursor()
	allKeys = make([]string, 0, 100)

	for !cursor.HasFinished() {
		cursor, keys, err = client.Scan(cursor)
		if err != nil {
			assert.NoError(t, err) // Use this to print error statement
			break                  // prevent infinite loop
		}
		allKeys = append(allKeys, keys...)
	}

	assert.ElementsMatch(t, allKeys, expectedKeys)
}

func (suite *GlideTestSuite) TestBasicClusterScanWithOptions() {
	client := suite.defaultClusterClient()
	t := suite.T()

	// Ensure clean start
	_, err := client.CustomCommand([]string{"FLUSHALL"})
	assert.NoError(t, err)

	// Iterate over all keys in the cluster
	keysToSet := map[string]string{
		"key1": "value1",
		"key2": "value2",
		"key3": "value3",
	}

	_, err = client.MSet(keysToSet)
	assert.NoError(t, err)

	cursor := *options.NewClusterScanCursor()
	opts := options.NewClusterScanOptions().SetCount(10)
	allKeys := []string{}
	var keys []string

	for !cursor.HasFinished() {
		cursor, keys, err = client.ScanWithOptions(cursor, *opts)
		if err != nil {
			assert.NoError(t, err) // Use this to print error statement
			break                  // prevent infinite loop
		}
		allKeys = append(allKeys, keys...)
	}

	assert.ElementsMatch(t, allKeys, []string{"key1", "key2", "key3"})

	// Iterate over keys matching a pattern
	keysToSet = map[string]string{
		"key1":          "value1",
		"key2":          "value2",
		"notMykey":      "value3",
		"somethingElse": "value4",
	}

	_, err = client.MSet(keysToSet)
	assert.NoError(t, err)

	cursor = *options.NewClusterScanCursor()
	opts = options.NewClusterScanOptions().SetCount(10).SetMatch("*key*")
	matchedKeys := []string{}

	for !cursor.HasFinished() {
		cursor, keys, err = client.ScanWithOptions(cursor, *opts)
		if err != nil {
			assert.NoError(t, err) // Use this to print error statement
			break                  // prevent infinite loop
		}
		matchedKeys = append(matchedKeys, keys...)
	}

	assert.ElementsMatch(t, matchedKeys, []string{"key1", "key2", "key3", "notMykey"})
	assert.NotContains(t, matchedKeys, "somethingElse")

	// Iterate over keys of a specific type
	keysToSet = map[string]string{
		"key1": "value1",
		"key2": "value2",
		"key3": "value3",
	}
	_, err = client.MSet(keysToSet)
	assert.NoError(t, err)

	_, err = client.SAdd("thisIsASet", []string{"someValue"})
	assert.NoError(t, err)

	cursor = *options.NewClusterScanCursor()
	opts = options.NewClusterScanOptions().SetType(options.ObjectTypeSet)
	matchedTypeKeys := []string{}

	for !cursor.HasFinished() {
		cursor, keys, err = client.ScanWithOptions(cursor, *opts)
		if err != nil {
			assert.NoError(t, err) // Use this to print error statement
			break                  // prevent infinite loop
		}
		matchedTypeKeys = append(matchedTypeKeys, keys...)
	}

	assert.ElementsMatch(t, matchedTypeKeys, []string{"thisIsASet"})
	assert.NotContains(t, matchedTypeKeys, "key1")
	assert.NotContains(t, matchedTypeKeys, "key2")
	assert.NotContains(t, matchedTypeKeys, "key3")
}

func (suite *GlideTestSuite) TestBasicClusterScanWithNonUTF8Pattern() {
	client := suite.defaultClusterClient()
	t := suite.T()

	// Ensure clean start
	_, err := client.CustomCommand([]string{"FLUSHALL"})
	assert.NoError(t, err)

	// Iterate over all keys in the cluster
	keysToSet := map[string]string{
		"key\xc0\xc1-1": "value1",
		"key-2":         "value2",
		"key\xf9\xc1-3": "value3",
		"someKey":       "value4",
		"\xc0\xc1key-5": "value5",
	}

	_, err = client.MSet(keysToSet)
	assert.NoError(t, err)

	cursor := *options.NewClusterScanCursor()
	opts := options.NewClusterScanOptions().SetMatch("key\xc0\xc1-*")
	allKeys := []string{}

	for !cursor.HasFinished() {
		var keys []string
		cursor, keys, err = client.ScanWithOptions(cursor, *opts)
		if err != nil {
			assert.NoError(t, err) // Use this to print error statement
			break                  // prevent infinite loop
		}
		allKeys = append(allKeys, keys...)
	}

	assert.ElementsMatch(t, allKeys, []string{"key\xc0\xc1-1"})
}

func (suite *GlideTestSuite) TestClusterScanWithObjectTypeAndPattern() {
	client := suite.defaultClusterClient()
	t := suite.T()

	// Ensure clean start
	_, err := client.CustomCommand([]string{"FLUSHALL"})
	assert.NoError(t, err)

	expectedKeys := make([]string, 0, 100)
	unexpectedTypeKeys := make([]string, 0, 100)
	unexpectedPatternKeys := make([]string, 0, 100)

	for i := 0; i < 100; i++ {
		key := "key-" + uuid.NewString()
		unexpectedTypeKey := "key-" + uuid.NewString()
		unexpectedPatternKey := uuid.NewString()

		expectedKeys = append(expectedKeys, key)
		unexpectedTypeKeys = append(unexpectedTypeKeys, unexpectedTypeKey)
		unexpectedPatternKeys = append(unexpectedPatternKeys, unexpectedPatternKey)

		_, err := client.Set(key, "value")
		assert.NoError(t, err)

		_, err = client.SAdd(unexpectedTypeKey, []string{"value"})
		assert.NoError(t, err)

		_, err = client.Set(unexpectedPatternKey, "value")
		assert.NoError(t, err)
	}

	cursor := *options.NewClusterScanCursor()
	opts := options.NewClusterScanOptions().SetMatch("key-*").SetType(options.ObjectTypeString)
	allKeys := make([]string, 0, 100)

	for !cursor.HasFinished() {
		var keys []string
		cursor, keys, err = client.ScanWithOptions(cursor, *opts)
		if err != nil {
			assert.NoError(t, err) // Use this to print error statement
			break                  // prevent infinite loop
		}
		allKeys = append(allKeys, keys...)
	}

	assert.ElementsMatch(t, allKeys, expectedKeys)
	for _, elem := range unexpectedTypeKeys {
		assert.NotContains(t, allKeys, elem)
	}
	for _, elem := range unexpectedPatternKeys {
		assert.NotContains(t, allKeys, elem)
	}
}

func (suite *GlideTestSuite) TestClusterScanWithCount() {
	client := suite.defaultClusterClient()
	t := suite.T()

	// Ensure clean start
	_, err := client.CustomCommand([]string{"FLUSHALL"})
	assert.NoError(t, err)

	expectedKeys := make([]string, 0, 100)

	for i := 0; i < 100; i++ {
		key := "key-" + uuid.NewString()
		expectedKeys = append(expectedKeys, key)
		_, err := client.Set(key, "value")
		assert.NoError(t, err)
	}

	cursor := *options.NewClusterScanCursor()
	allKeys := make([]string, 0, 100)
	successfulScans := 0

	for !cursor.HasFinished() {
		keysOf1 := []string{}
		keysOf100 := []string{}

		var keys []string
		cursor, keys, err = client.ScanWithOptions(cursor, *options.NewClusterScanOptions().SetCount(1))
		if err != nil {
			assert.NoError(t, err) // Use this to print error statement
			break                  // prevent infinite loop
		}
		keysOf1 = append(keysOf1, keys...)
		allKeys = append(allKeys, keysOf1...)

		if cursor.HasFinished() {
			break
		}

		cursor, keys, err = client.ScanWithOptions(cursor, *options.NewClusterScanOptions().SetCount(100))
		if err != nil {
			assert.NoError(t, err) // Use this to print error statement
			break                  // prevent infinite loop
		}
		keysOf100 = append(keysOf100, keys...)
		allKeys = append(allKeys, keysOf100...)

		if len(keysOf1) < len(keysOf100) {
			successfulScans += 1
		}
	}

	assert.ElementsMatch(t, allKeys, expectedKeys)
	assert.Greater(t, successfulScans, 0)
}

func (suite *GlideTestSuite) TestClusterScanWithMatch() {
	client := suite.defaultClusterClient()
	t := suite.T()

	// Ensure clean start
	_, err := client.CustomCommand([]string{"FLUSHALL"})
	assert.NoError(t, err)

	expectedKeys := []string{}
	unexpectedKeys := []string{}

	for i := 0; i < 10; i++ {
		key := "key-" + uuid.NewString()
		unexpectedKey := uuid.NewString()

		expectedKeys = append(expectedKeys, key)
		unexpectedKeys = append(unexpectedKeys, unexpectedKey)

		_, err := client.Set(key, "value")
		assert.NoError(t, err)

		_, err = client.Set(unexpectedKey, "value")
		assert.NoError(t, err)
	}

	cursor := *options.NewClusterScanCursor()
	allKeys := []string{}

	for !cursor.HasFinished() {
		var keys []string
		cursor, keys, err = client.ScanWithOptions(cursor, *options.NewClusterScanOptions().SetMatch("key-*"))
		if err != nil {
			assert.NoError(t, err) // Use this to print error statement
			break                  // prevent infinite loop
		}

		allKeys = append(allKeys, keys...)
	}

	assert.ElementsMatch(t, allKeys, expectedKeys)
	for _, elem := range unexpectedKeys {
		assert.NotContains(t, allKeys, elem)
	}
}

func (suite *GlideTestSuite) TestClusterScanWithDifferentTypes() {
	client := suite.defaultClusterClient()
	t := suite.T()

	// Ensure clean start
	_, err := client.CustomCommand([]string{"FLUSHALL"})
	assert.NoError(t, err)

	stringKeys := []string{}
	setKeys := []string{}
	hashKeys := []string{}
	listKeys := []string{}
	zsetKeys := []string{}
	streamKeys := []string{}

	for i := 0; i < 10; i++ {
		key := "key-" + uuid.NewString()
		stringKeys = append(stringKeys, key)

		setKey := "{setKey}-" + uuid.NewString()
		setKeys = append(setKeys, setKey)

		hashKey := "{hashKey}-" + uuid.NewString()
		hashKeys = append(hashKeys, hashKey)

		listKey := "{listKey}-" + uuid.NewString()
		listKeys = append(listKeys, listKey)

		zsetKey := "{zsetKey}-" + uuid.NewString()
		zsetKeys = append(zsetKeys, zsetKey)

		streamKey := "{streamKey}-" + uuid.NewString()
		streamKeys = append(streamKeys, streamKey)

		_, err := client.Set(key, "value")
		assert.NoError(t, err)

		_, err = client.SAdd(setKey, []string{"value"})
		assert.NoError(t, err)

		_, err = client.HSet(hashKey, map[string]string{"field": "value"})
		assert.NoError(t, err)

		_, err = client.LPush(listKey, []string{"value"})
		assert.NoError(t, err)

		_, err = client.ZAdd(zsetKey, map[string]float64{"value": 1})
		assert.NoError(t, err)

		_, err = client.XAdd(streamKey, [][]string{{"field", "value"}})
		assert.NoError(t, err)
	}

	cursor := *options.NewClusterScanCursor()
	allKeys := []string{}

	for !cursor.HasFinished() {
		var keys []string
		cursor, keys, err = client.ScanWithOptions(
			cursor,
			*options.NewClusterScanOptions().SetType(options.ObjectTypeList),
		)
		if err != nil {
			assert.NoError(t, err) // Use this to print error statement
			break                  // prevent infinite loop
		}

		allKeys = append(allKeys, keys...)
	}

	assert.ElementsMatch(t, allKeys, listKeys)
	for _, elem := range stringKeys {
		assert.NotContains(t, allKeys, elem)
	}
	for _, elem := range setKeys {
		assert.NotContains(t, allKeys, elem)
	}
	for _, elem := range hashKeys {
		assert.NotContains(t, allKeys, elem)
	}
	for _, elem := range zsetKeys {
		assert.NotContains(t, allKeys, elem)
	}
	for _, elem := range streamKeys {
		assert.NotContains(t, allKeys, elem)
	}
}

<<<<<<< HEAD
func (suite *GlideTestSuite) TestClusterLolwut() {
	client := suite.defaultClusterClient()

	result, err := client.Lolwut()
	assert.Nil(suite.T(), err)
	assert.NotEmpty(suite.T(), result)
	assert.Contains(suite.T(), result, "Redis ver.")
}

func (suite *GlideTestSuite) TestLolwutWithOptions_WithAllNodes() {
	client := suite.defaultClusterClient()
	options := options.ClusterLolwutOptions{
		LolwutOptions: &options.LolwutOptions{
			Version: 6,
			Args:    &[]int{10, 20},
		},
		RouteOption: &options.RouteOption{Route: config.AllNodes},
	}
	result, err := client.LolwutWithOptions(options)
	assert.Nil(suite.T(), err)

	assert.True(suite.T(), result.IsMultiValue())
	multiValue := result.MultiValue()

	for _, value := range multiValue {
		assert.Contains(suite.T(), value, "Redis ver.")
	}
}

func (suite *GlideTestSuite) TestLolwutWithOptions_WithAllPrimaries() {
	client := suite.defaultClusterClient()
	options := options.ClusterLolwutOptions{
		LolwutOptions: &options.LolwutOptions{
			Version: 6,
		},
		RouteOption: &options.RouteOption{Route: config.AllPrimaries},
	}
	result, err := client.LolwutWithOptions(options)
	assert.Nil(suite.T(), err)

	assert.True(suite.T(), result.IsMultiValue())
	multiValue := result.MultiValue()

	for _, value := range multiValue {
		assert.Contains(suite.T(), value, "Redis ver.")
	}
}

func (suite *GlideTestSuite) TestLolwutWithOptions_WithRandomRoute() {
	client := suite.defaultClusterClient()
	options := options.ClusterLolwutOptions{
		LolwutOptions: &options.LolwutOptions{
			Version: 6,
		},
		RouteOption: &options.RouteOption{Route: config.RandomRoute},
	}
	result, err := client.LolwutWithOptions(options)
	assert.Nil(suite.T(), err)

	assert.True(suite.T(), result.IsSingleValue())
	singleValue := result.SingleValue()
	assert.Contains(suite.T(), singleValue, "Redis ver.")
=======
func (suite *GlideTestSuite) TestFlushDB_Success() {
	client := suite.defaultClusterClient()

	key := uuid.New().String()
	_, err := client.Set(key, "test-value")
	assert.NoError(suite.T(), err)

	result, err := client.FlushDB()
	assert.NoError(suite.T(), err)
	assert.NotEmpty(suite.T(), result)

	val, err := client.Get(key)
	assert.NoError(suite.T(), err)
	assert.Empty(suite.T(), val.Value())
}

func (suite *GlideTestSuite) TestFlushDB_Failure() {
	client := suite.defaultClusterClient()
	client.Close()

	result, err := client.FlushDB()
	assert.NotNil(suite.T(), err)
	assert.Equal(suite.T(), "", result)
	assert.IsType(suite.T(), &errors.ClosingError{}, err)
}

func (suite *GlideTestSuite) TestFlushAll_Success() {
	client := suite.defaultClusterClient()

	key := uuid.New().String()
	_, err := client.Set(key, "test-value")
	assert.NoError(suite.T(), err)

	result, err := client.FlushAll()
	assert.NoError(suite.T(), err)
	assert.NotEmpty(suite.T(), result)

	val, err := client.Get(key)
	assert.NoError(suite.T(), err)
	assert.Empty(suite.T(), val.Value())
}

func (suite *GlideTestSuite) TestFlushAll_Failure() {
	client := suite.defaultClusterClient()
	client.Close()

	result, err := client.FlushAll()
	assert.NotNil(suite.T(), err)
	assert.Equal(suite.T(), "", result)
	assert.IsType(suite.T(), &errors.ClosingError{}, err)
}

func (suite *GlideTestSuite) TestFlushAllWithOptions_AllNodes() {
	client := suite.defaultClusterClient()

	key1 := uuid.New().String()
	key2 := uuid.New().String()
	_, err := client.Set(key1, "value3")
	assert.NoError(suite.T(), err)
	_, err = client.Set(key2, "value4")
	assert.NoError(suite.T(), err)

	routeOption := &options.RouteOption{
		Route: config.AllNodes,
	}
	asyncMode := options.FlushMode(options.ASYNC)
	result, err := client.FlushAllWithOptions(options.FlushClusterOptions{
		FlushMode:   &asyncMode,
		RouteOption: routeOption,
	})

	assert.Error(suite.T(), err)
	assert.Contains(suite.T(), err.Error(), "ReadOnly: You can't write against a read only replica")
	assert.Empty(suite.T(), result)
}

func (suite *GlideTestSuite) TestFlushAllWithOptions_AllPrimaries() {
	client := suite.defaultClusterClient()

	key1 := uuid.New().String()
	key2 := uuid.New().String()
	_, err := client.Set(key1, "value3")
	assert.NoError(suite.T(), err)
	_, err = client.Set(key2, "value4")
	assert.NoError(suite.T(), err)

	routeOption := &options.RouteOption{
		Route: config.AllPrimaries,
	}
	asyncMode := options.FlushMode(options.ASYNC)
	result, err := client.FlushAllWithOptions(options.FlushClusterOptions{
		FlushMode:   &asyncMode,
		RouteOption: routeOption,
	})

	assert.NoError(suite.T(), err)
	assert.NotEmpty(suite.T(), result)

	val1, err := client.Get(key1)
	assert.NoError(suite.T(), err)
	assert.Empty(suite.T(), val1.Value())

	val2, err := client.Get(key2)
	assert.NoError(suite.T(), err)
	assert.Empty(suite.T(), val2.Value())
}

func (suite *GlideTestSuite) TestFlushAllWithOptions_InvalidRoute() {
	client := suite.defaultClusterClient()

	invalidRoute := config.NewByAddressRoute("invalidHost", 9999)
	routeOption := &options.RouteOption{
		Route: invalidRoute,
	}
	syncMode := options.SYNC
	result, err := client.FlushAllWithOptions(options.FlushClusterOptions{
		FlushMode:   &syncMode,
		RouteOption: routeOption,
	})

	assert.Error(suite.T(), err)
	assert.Empty(suite.T(), result)
}

func (suite *GlideTestSuite) TestFlushAllWithOptions_AsyncMode() {
	client := suite.defaultClusterClient()

	key := uuid.New().String()
	_, err := client.Set(key, "value5")
	assert.NoError(suite.T(), err)

	routeOption := &options.RouteOption{
		Route: config.AllPrimaries,
	}

	asyncMode := options.FlushMode(options.ASYNC)
	result, err := client.FlushAllWithOptions(options.FlushClusterOptions{
		FlushMode:   &asyncMode,
		RouteOption: routeOption,
	})

	assert.NoError(suite.T(), err)
	assert.NotEmpty(suite.T(), result)

	val, err := client.Get(key)
	assert.NoError(suite.T(), err)
	assert.Empty(suite.T(), val.Value())
}

func (suite *GlideTestSuite) TestFlushDBWithOptions_AllNodes() {
	client := suite.defaultClusterClient()

	key1 := uuid.New().String()
	key2 := uuid.New().String()
	_, err := client.Set(key1, "value3")
	assert.NoError(suite.T(), err)
	_, err = client.Set(key2, "value4")
	assert.NoError(suite.T(), err)

	routeOption := &options.RouteOption{
		Route: config.AllNodes,
	}
	asyncMode := options.ASYNC
	result, err := client.FlushDBWithOptions(options.FlushClusterOptions{
		FlushMode:   &asyncMode,
		RouteOption: routeOption,
	})
	assert.Error(suite.T(), err)
	assert.Contains(suite.T(), err.Error(), "ReadOnly: You can't write against a read only replica")
	assert.Empty(suite.T(), result)
}

func (suite *GlideTestSuite) TestFlushDBWithOptions_AllPrimaries() {
	client := suite.defaultClusterClient()

	key1 := uuid.New().String()
	key2 := uuid.New().String()
	_, err := client.Set(key1, "value3")
	assert.NoError(suite.T(), err)
	_, err = client.Set(key2, "value4")
	assert.NoError(suite.T(), err)

	routeOption := &options.RouteOption{
		Route: config.AllPrimaries,
	}
	asyncMode := options.ASYNC
	result, err := client.FlushDBWithOptions(options.FlushClusterOptions{
		FlushMode:   &asyncMode,
		RouteOption: routeOption,
	})
	assert.NoError(suite.T(), err)
	assert.NotEmpty(suite.T(), result)

	val1, err := client.Get(key1)
	assert.NoError(suite.T(), err)
	assert.Empty(suite.T(), val1.Value())

	val2, err := client.Get(key2)
	assert.NoError(suite.T(), err)
	assert.Empty(suite.T(), val2.Value())
}

func (suite *GlideTestSuite) TestFlushDBWithOptions_InvalidRoute() {
	client := suite.defaultClusterClient()

	invalidRoute := config.Route(config.NewByAddressRoute("invalidHost", 9999))
	routeOption := &options.RouteOption{
		Route: invalidRoute,
	}
	syncMode := options.SYNC
	result, err := client.FlushDBWithOptions(options.FlushClusterOptions{
		FlushMode:   &syncMode,
		RouteOption: routeOption,
	})
	assert.Error(suite.T(), err)
	assert.Empty(suite.T(), result)
}

func (suite *GlideTestSuite) TestFlushDBWithOptions_AsyncMode() {
	client := suite.defaultClusterClient()

	key := uuid.New().String()
	_, err := client.Set(key, "value5")
	assert.NoError(suite.T(), err)

	routeOption := &options.RouteOption{
		Route: config.AllPrimaries,
	}
	syncMode := options.SYNC
	result, err := client.FlushDBWithOptions(options.FlushClusterOptions{
		FlushMode:   &syncMode,
		RouteOption: routeOption,
	})
	assert.NoError(suite.T(), err)
	assert.NotEmpty(suite.T(), result)

	val, err := client.Get(key)
	assert.NoError(suite.T(), err)
	assert.Empty(suite.T(), val.Value())
}

func (suite *GlideTestSuite) TestUpdateConnectionPasswordCluster() {
	suite.T().Skip("Skipping update connection password cluster test")
	// Create admin client
	adminClient := suite.defaultClusterClient()
	defer adminClient.Close()

	// Create test client
	testClient := suite.defaultClusterClient()
	defer testClient.Close()

	// Generate random password
	pwd := uuid.NewString()

	// Validate that we can use the test client
	_, err := testClient.Info()
	assert.NoError(suite.T(), err)

	// Update password without re-authentication
	_, err = testClient.UpdateConnectionPassword(pwd, false)
	assert.NoError(suite.T(), err)

	// Verify client still works with old auth
	_, err = testClient.Info()
	assert.NoError(suite.T(), err)

	// Update server password and kill all other clients to force reconnection
	_, err = adminClient.CustomCommand([]string{"CONFIG", "SET", "requirepass", pwd})
	assert.NoError(suite.T(), err)

	_, err = adminClient.CustomCommand([]string{"CLIENT", "KILL", "TYPE", "NORMAL"})
	assert.NoError(suite.T(), err)

	// Verify client auto-reconnects with new password
	_, err = testClient.Info()
	assert.NoError(suite.T(), err)

	// test reset connection password
	_, err = testClient.ResetConnectionPassword()
	assert.NoError(suite.T(), err)

	// Cleanup: config set reset password
	_, err = adminClient.CustomCommand([]string{"CONFIG", "SET", "requirepass", ""})
	assert.NoError(suite.T(), err)
}

func (suite *GlideTestSuite) TestUpdateConnectionPasswordCluster_InvalidParameters() {
	// Create test client
	testClient := suite.defaultClusterClient()
	defer testClient.Close()

	// Test empty password
	_, err := testClient.UpdateConnectionPassword("", true)
	assert.NotNil(suite.T(), err)
	assert.IsType(suite.T(), &errors.RequestError{}, err)
}

func (suite *GlideTestSuite) TestUpdateConnectionPasswordCluster_NoServerAuth() {
	// Create test client
	testClient := suite.defaultClusterClient()
	defer testClient.Close()

	// Validate that we can use the client
	_, err := testClient.Info()
	assert.NoError(suite.T(), err)

	// Test immediate re-authentication fails when no server password is set
	pwd := uuid.NewString()
	_, err = testClient.UpdateConnectionPassword(pwd, true)
	assert.NotNil(suite.T(), err)
	assert.IsType(suite.T(), &errors.RequestError{}, err)
}

func (suite *GlideTestSuite) TestUpdateConnectionPasswordCluster_LongPassword() {
	// Create test client
	testClient := suite.defaultClusterClient()
	defer testClient.Close()

	// Generate long random password (1000 chars)
	const letters = "abcdefghijklmnopqrstuvwxyzABCDEFGHIJKLMNOPQRSTUVWXYZ"
	pwd := make([]byte, 1000)
	for i := range pwd {
		pwd[i] = letters[rand.Intn(len(letters))]
	}

	// Validate that we can use the client
	_, err := testClient.Info()
	assert.NoError(suite.T(), err)

	// Test replacing connection password with a long password string
	_, err = testClient.UpdateConnectionPassword(string(pwd), false)
	assert.NoError(suite.T(), err)
}

func (suite *GlideTestSuite) TestUpdateConnectionPasswordCluster_ImmediateAuthWrongPassword() {
	// Create admin client
	adminClient := suite.defaultClusterClient()
	defer adminClient.Close()

	// Create test client
	testClient := suite.defaultClusterClient()
	defer testClient.Close()

	pwd := uuid.NewString()
	notThePwd := uuid.NewString()

	// Validate that we can use the client
	_, err := testClient.Info()
	assert.NoError(suite.T(), err)

	// Set the password to something else
	_, err = adminClient.CustomCommand([]string{"CONFIG", "SET", "requirepass", notThePwd})
	assert.NoError(suite.T(), err)

	// Test that re-authentication fails when using wrong password
	_, err = testClient.UpdateConnectionPassword(pwd, true)
	assert.NotNil(suite.T(), err)
	assert.IsType(suite.T(), &errors.RequestError{}, err)

	// But using correct password returns OK
	_, err = testClient.UpdateConnectionPassword(notThePwd, true)
	assert.NoError(suite.T(), err)

	// Cleanup: Reset password
	_, err = adminClient.CustomCommand([]string{"CONFIG", "SET", "requirepass", ""})
	assert.NoError(suite.T(), err)
>>>>>>> 8300839b
}<|MERGE_RESOLUTION|>--- conflicted
+++ resolved
@@ -732,70 +732,6 @@
 	}
 }
 
-<<<<<<< HEAD
-func (suite *GlideTestSuite) TestClusterLolwut() {
-	client := suite.defaultClusterClient()
-
-	result, err := client.Lolwut()
-	assert.Nil(suite.T(), err)
-	assert.NotEmpty(suite.T(), result)
-	assert.Contains(suite.T(), result, "Redis ver.")
-}
-
-func (suite *GlideTestSuite) TestLolwutWithOptions_WithAllNodes() {
-	client := suite.defaultClusterClient()
-	options := options.ClusterLolwutOptions{
-		LolwutOptions: &options.LolwutOptions{
-			Version: 6,
-			Args:    &[]int{10, 20},
-		},
-		RouteOption: &options.RouteOption{Route: config.AllNodes},
-	}
-	result, err := client.LolwutWithOptions(options)
-	assert.Nil(suite.T(), err)
-
-	assert.True(suite.T(), result.IsMultiValue())
-	multiValue := result.MultiValue()
-
-	for _, value := range multiValue {
-		assert.Contains(suite.T(), value, "Redis ver.")
-	}
-}
-
-func (suite *GlideTestSuite) TestLolwutWithOptions_WithAllPrimaries() {
-	client := suite.defaultClusterClient()
-	options := options.ClusterLolwutOptions{
-		LolwutOptions: &options.LolwutOptions{
-			Version: 6,
-		},
-		RouteOption: &options.RouteOption{Route: config.AllPrimaries},
-	}
-	result, err := client.LolwutWithOptions(options)
-	assert.Nil(suite.T(), err)
-
-	assert.True(suite.T(), result.IsMultiValue())
-	multiValue := result.MultiValue()
-
-	for _, value := range multiValue {
-		assert.Contains(suite.T(), value, "Redis ver.")
-	}
-}
-
-func (suite *GlideTestSuite) TestLolwutWithOptions_WithRandomRoute() {
-	client := suite.defaultClusterClient()
-	options := options.ClusterLolwutOptions{
-		LolwutOptions: &options.LolwutOptions{
-			Version: 6,
-		},
-		RouteOption: &options.RouteOption{Route: config.RandomRoute},
-	}
-	result, err := client.LolwutWithOptions(options)
-	assert.Nil(suite.T(), err)
-
-	assert.True(suite.T(), result.IsSingleValue())
-	singleValue := result.SingleValue()
-	assert.Contains(suite.T(), singleValue, "Redis ver.")
-=======
 func (suite *GlideTestSuite) TestFlushDB_Success() {
 	client := suite.defaultClusterClient()
 
@@ -1162,5 +1098,68 @@
 	// Cleanup: Reset password
 	_, err = adminClient.CustomCommand([]string{"CONFIG", "SET", "requirepass", ""})
 	assert.NoError(suite.T(), err)
->>>>>>> 8300839b
+}
+
+func (suite *GlideTestSuite) TestClusterLolwut() {
+	client := suite.defaultClusterClient()
+
+	result, err := client.Lolwut()
+	assert.Nil(suite.T(), err)
+	assert.NotEmpty(suite.T(), result)
+	assert.Contains(suite.T(), result, "Redis ver.")
+}
+
+func (suite *GlideTestSuite) TestLolwutWithOptions_WithAllNodes() {
+	client := suite.defaultClusterClient()
+	options := options.ClusterLolwutOptions{
+		LolwutOptions: &options.LolwutOptions{
+			Version: 6,
+			Args:    &[]int{10, 20},
+		},
+		RouteOption: &options.RouteOption{Route: config.AllNodes},
+	}
+	result, err := client.LolwutWithOptions(options)
+	assert.Nil(suite.T(), err)
+
+	assert.True(suite.T(), result.IsMultiValue())
+	multiValue := result.MultiValue()
+
+	for _, value := range multiValue {
+		assert.Contains(suite.T(), value, "Redis ver.")
+	}
+}
+
+func (suite *GlideTestSuite) TestLolwutWithOptions_WithAllPrimaries() {
+	client := suite.defaultClusterClient()
+	options := options.ClusterLolwutOptions{
+		LolwutOptions: &options.LolwutOptions{
+			Version: 6,
+		},
+		RouteOption: &options.RouteOption{Route: config.AllPrimaries},
+	}
+	result, err := client.LolwutWithOptions(options)
+	assert.Nil(suite.T(), err)
+
+	assert.True(suite.T(), result.IsMultiValue())
+	multiValue := result.MultiValue()
+
+	for _, value := range multiValue {
+		assert.Contains(suite.T(), value, "Redis ver.")
+	}
+}
+
+func (suite *GlideTestSuite) TestLolwutWithOptions_WithRandomRoute() {
+	client := suite.defaultClusterClient()
+	options := options.ClusterLolwutOptions{
+		LolwutOptions: &options.LolwutOptions{
+			Version: 6,
+		},
+		RouteOption: &options.RouteOption{Route: config.RandomRoute},
+	}
+	result, err := client.LolwutWithOptions(options)
+	assert.Nil(suite.T(), err)
+
+	assert.True(suite.T(), result.IsSingleValue())
+	singleValue := result.SingleValue()
+	assert.Contains(suite.T(), singleValue, "Redis ver.")
 }