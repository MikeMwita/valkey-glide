[package]
name = "valkey-glide"
version = "255.255.255"
edition = "2021"
license = "Apache-2.0"
authors = ["Valkey GLIDE Maintainers"]

# See more keys and their definitions at https://doc.rust-lang.org/cargo/reference/manifest.html
[lib]
name = "glide"
crate-type = ["cdylib"]

[dependencies]
pyo3 = { version = "^0.22", features = [
    "extension-module",
    "num-bigint",
    "gil-refs",
] }
<<<<<<< HEAD
bytes = { version = "1.6.0" }
redis = { path = "../submodules/redis-rs/redis", features = [
=======
bytes = { version = "^1.8" }
redis = { path = "../glide-core/redis-rs/redis", features = [
>>>>>>> 031dfe56
    "aio",
    "tokio-comp",
    "connection-manager",
    "tokio-rustls-comp",
] }
glide-core = { path = "../glide-core", features = ["socket-layer"] }
logger_core = { path = "../logger_core" }

[package.metadata.maturin]
python-source = "python"

[profile.release]
lto = true
debug = true<|MERGE_RESOLUTION|>--- conflicted
+++ resolved
@@ -16,13 +16,8 @@
     "num-bigint",
     "gil-refs",
 ] }
-<<<<<<< HEAD
-bytes = { version = "1.6.0" }
-redis = { path = "../submodules/redis-rs/redis", features = [
-=======
 bytes = { version = "^1.8" }
 redis = { path = "../glide-core/redis-rs/redis", features = [
->>>>>>> 031dfe56
     "aio",
     "tokio-comp",
     "connection-manager",
